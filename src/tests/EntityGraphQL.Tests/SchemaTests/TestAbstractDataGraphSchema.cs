using System.Linq;
using EntityGraphQL.Schema;

// This is a mock datamodel, what would be your real datamodel and EF context
namespace EntityGraphQL.Tests
{
    /// <summary>
    /// this is a schema that maps back to your current data model, helping you version APIs. You can change your current data model
    /// and keep the API valid by continuing to return the expected objects and fields.
    ///
    /// The key here is that when you change the underlying data model and entities you get a compile error, fixing them to return what is expected
    /// of these classes means you can make non-breaking changes to your exposed API
    /// </summary>
    namespace ApiVersion1
    {
        internal class TestAbstractDataGraphSchema : SchemaProvider<TestAbstractDataContext>
        {
            public TestAbstractDataGraphSchema()
            {
                var animal = AddInterface<Animal>(name: "Animal", description: "An animal");
                animal.AddAllFields();

<<<<<<< HEAD
                AddInheritedType<Dog>(name: "Dog", "", baseType: "Animal").AddAllFields();
                AddInheritedType<Cat>(name: "Cat", "", baseType: "Animal").AddAllFields();
=======
                AddType<Dog>("").AddAllBaseTypes();
                AddType<Cat>("").AddAllBaseTypes();
>>>>>>> c30938da

                UpdateQuery(query =>
                {
                    query.AddField(ctx => ctx.Animals, "All animals in the world");                    
                });               

            }
        }
    }
}<|MERGE_RESOLUTION|>--- conflicted
+++ resolved
@@ -20,13 +20,8 @@
                 var animal = AddInterface<Animal>(name: "Animal", description: "An animal");
                 animal.AddAllFields();
 
-<<<<<<< HEAD
-                AddInheritedType<Dog>(name: "Dog", "", baseType: "Animal").AddAllFields();
-                AddInheritedType<Cat>(name: "Cat", "", baseType: "Animal").AddAllFields();
-=======
                 AddType<Dog>("").AddAllBaseTypes();
                 AddType<Cat>("").AddAllBaseTypes();
->>>>>>> c30938da
 
                 UpdateQuery(query =>
                 {
