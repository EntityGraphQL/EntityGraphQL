using Xunit;
using System.Linq;
using EntityGraphQL.Schema;
using EntityGraphQL.Compiler;
using System.Collections.Generic;
using EntityGraphQL.Tests.ApiVersion1;
using Microsoft.CSharp.RuntimeBinder;
using Microsoft.EntityFrameworkCore;

namespace EntityGraphQL.Tests
{
    /// <summary>
    /// Tests the extended (non-GraphQL - came first) LINQ style querying functionality
    /// </summary>
    public class QueryTests
    {
        [Fact]
        public void CanParseSimpleQuery()
        {
            var objectSchemaProvider = SchemaBuilder.FromObject<TestDataContext>();
            var tree = new GraphQLCompiler(objectSchemaProvider).Compile(@"
{
	people { id name }
}");
            Assert.Single(tree.Operations);
            Assert.Single(tree.Operations.First().QueryFields);
            var result = tree.ExecuteQuery(new TestDataContext().FillWithTestData(), null, null);
            Assert.Single(result.Data);
            var person = Enumerable.ElementAt((dynamic)result.Data["people"], 0);
            // we only have the fields requested
            Assert.Equal(2, person.GetType().GetFields().Length);
            Assert.Contains((IEnumerable<dynamic>)person.GetType().GetFields(), f => f.Name == "id");
            Assert.Contains((IEnumerable<dynamic>)person.GetType().GetFields(), f => f.Name == "name");
        }

        [Fact]
        public void CanQueryExtendedFields()
        {
            var objectSchemaProvider = SchemaBuilder.FromObject<TestDataContext>();
            objectSchemaProvider.Type<Person>().AddField("thing", p => p.Id + " - " + p.Name, "A weird field I want");
            var tree = new GraphQLCompiler(objectSchemaProvider).Compile(@"
{
	people { id thing }
}");
            Assert.Single(tree.Operations);
            Assert.Single(tree.Operations.First().QueryFields);
            var result = tree.ExecuteQuery(new TestDataContext().FillWithTestData(), null, null);
            Assert.Single(result.Data);
            object person = Enumerable.ElementAt((dynamic)result.Data["people"], 0);
            // we only have the fields requested
            Assert.Equal(2, person.GetType().GetFields().Length);
            Assert.Contains((IEnumerable<dynamic>)person.GetType().GetFields(), f => f.Name == "id");
            Assert.Contains((IEnumerable<dynamic>)person.GetType().GetFields(), f => f.Name == "thing");
        }

        [Fact]
        public void CanRemoveFields()
        {
            var schema = SchemaBuilder.FromObject<TestDataContext>();
            schema.Type<Person>().RemoveField(p => p.Id);
            var ex = Assert.Throws<EntityGraphQLCompilerException>(() => { var tree = new GraphQLCompiler(schema).Compile(@"
            {
                people { id }
            }"); });
            Assert.Equal("Field 'id' not found on type 'Person'", ex.Message);
        }

        [Fact]
        public void WildcardQueriesHonorRemovedFieldsOnList()
        {
            // empty schema
            var schema = SchemaBuilder.FromObject<TestDataContext>();
            schema.Type<Person>().RemoveField(p => p.Id);
            var ex = Assert.Throws<EntityGraphQLCompilerException>(() => new GraphQLCompiler(schema).Compile(@"
            {
                people
            }"));
            Assert.Equal("Field 'people' requires a selection set defining the fields you would like to select.", ex.Message);
        }

        [Fact]
        public void WildcardQueriesHonorRemovedFieldsOnListFromEmpty()
        {
            // empty schema
            var schema = SchemaBuilder.Create<TestDataContext>();
            schema.AddType<Person>("Person").AddField("name", p => p.Name, "Person's name");
            schema.Query().AddField("people", p => p.People, "People");
            var ex = Assert.Throws<EntityGraphQLCompilerException>(() => new GraphQLCompiler(schema).Compile(@"
            {
                people
            }"));
            Assert.Equal("Field 'people' requires a selection set defining the fields you would like to select.", ex.Message);
        }

        [Fact]
        public void WildcardQueriesHonorRemovedFieldsOnObject()
        {
            // empty schema
            var schema = SchemaBuilder.Create<TestDataContext>();
            schema.AddType<Person>("Person").AddField("name", p => p.Name, "Person's name");
            schema.Query().AddField("person", new { id = ArgumentHelper.Required<int>() }, (p, args) => p.People.FirstOrDefault(p => p.Id == args.id), "Person");
            var ex = Assert.Throws<EntityGraphQLCompilerException>(() => new GraphQLCompiler(schema).Compile(@"
            {
                person(id: 1)
            }"));
            Assert.Equal("Field 'person' requires a selection set defining the fields you would like to select.", ex.Message);
        }

        [Fact]
        public void CanParseMultipleEntityQuery()
        {
            var tree = new GraphQLCompiler(SchemaBuilder.FromObject<TestDataContext>()).Compile(@"
            {
                people { id name }
                users { id }
            }");

            Assert.Single(tree.Operations);
            Assert.Equal(2, tree.Operations.First().QueryFields.Count);
            var result = tree.ExecuteQuery(new TestDataContext().FillWithTestData(), null, null);
            Assert.Equal(1, Enumerable.Count((dynamic)result.Data["people"]));
            var person = Enumerable.ElementAt((dynamic)result.Data["people"], 0);
            // we only have the fields requested
            Assert.Equal(2, person.GetType().GetFields().Length);
            Assert.Contains((IEnumerable<dynamic>)person.GetType().GetFields(), f => f.Name == "id");
            Assert.Contains((IEnumerable<dynamic>)person.GetType().GetFields(), f => f.Name == "name");

            Assert.Equal(1, Enumerable.Count((dynamic)result.Data["users"]));
            var user = Enumerable.ElementAt((dynamic)result.Data["users"], 0);
            // we only have the fields requested
            Assert.Single(user.GetType().GetFields());
            Assert.NotNull(user.GetType().GetField("id"));
        }

        [Fact]
        public void CanParseQueryWithRelation()
        {
            var tree = new GraphQLCompiler(SchemaBuilder.FromObject<TestDataContext>()).Compile(@"
{
	people { id name user { field1 } }
}");
            // People.Select(p => new { Id = p.Id, Name = p.Name, User = new { Field1 = p.User.Field1 })
            var result = tree.ExecuteQuery(new TestDataContext().FillWithTestData(), null, null);
            Assert.Equal(1, Enumerable.Count((dynamic)result.Data["people"]));
            var person = Enumerable.ElementAt((dynamic)result.Data["people"], 0);
            // we only have the fields requested
            Assert.Equal(3, person.GetType().GetFields().Length);
            Assert.Contains((IEnumerable<dynamic>)person.GetType().GetFields(), f => f.Name == "id");
            Assert.Contains((IEnumerable<dynamic>)person.GetType().GetFields(), f => f.Name == "name");
            // make sure we sub-select correctly to make the requested object graph
            Assert.Contains((IEnumerable<dynamic>)person.GetType().GetFields(), f => f.Name == "user");
            var user = person.user;
            Assert.Single(user.GetType().GetFields());
            Assert.NotNull(user.GetType().GetField("field1"));
        }

        [Fact]
        public void CanParseQueryWithRelationDeep()
        {
            var tree = new GraphQLCompiler(SchemaBuilder.FromObject<TestDataContext>()).Compile(@"
        {
        	people {
                id name
        		user {
        			field1
        			nestedRelation { id name }
        		}
        	}
        }");
            // People.Select(p => new { Id = p.Id, Name = p.Name, User = new { Field1 = p.User.Field1, NestedRelation = new { Id = p.User.NestedRelation.Id, Name = p.User.NestedRelation.Name } })
            var result = tree.ExecuteQuery(new TestDataContext().FillWithTestData(), null, null);
            Assert.Equal(1, Enumerable.Count((dynamic)result.Data["people"]));
            var person = Enumerable.ElementAt((dynamic)result.Data["people"], 0);
            // we only have the fields requested
            Assert.Equal(3, person.GetType().GetFields().Length);
            Assert.Contains((IEnumerable<dynamic>)person.GetType().GetFields(), f => f.Name == "id");
            Assert.Contains((IEnumerable<dynamic>)person.GetType().GetFields(), f => f.Name == "name");
            // make sure we sub-select correctly to make the requested object graph
            Assert.Contains((IEnumerable<dynamic>)person.GetType().GetFields(), f => f.Name == "user");
            var user = person.user;
            Assert.Equal(2, user.GetType().GetFields().Length);
            Assert.Contains((IEnumerable<dynamic>)user.GetType().GetFields(), f => f.Name == "field1");
            Assert.Contains((IEnumerable<dynamic>)user.GetType().GetFields(), f => f.Name == "nestedRelation");
            var nested = person.user.nestedRelation;
            Assert.Equal(2, nested.GetType().GetFields().Length);
            Assert.Contains((IEnumerable<dynamic>)nested.GetType().GetFields(), f => f.Name == "id");
            Assert.Contains((IEnumerable<dynamic>)nested.GetType().GetFields(), f => f.Name == "name");
        }

        [Fact]
        public void CanParseQueryWithCollection()
        {
            var tree = new GraphQLCompiler(SchemaBuilder.FromObject<TestDataContext>()).Compile(@"
        {
        	people { id name projects { name } }
        }");
            // People.Select(p => new { Id = p.Id, Name = p.Name, User = new { Field1 = p.User.Field1 })
            var result = tree.ExecuteQuery(new TestDataContext().FillWithTestData(), null, null);
            Assert.Equal(1, Enumerable.Count((dynamic)result.Data["people"]));
            var person = Enumerable.ElementAt((dynamic)result.Data["people"], 0);
            // we only have the fields requested
            Assert.Equal(3, person.GetType().GetFields().Length);
            Assert.Contains((IEnumerable<dynamic>)person.GetType().GetFields(), f => f.Name == "id");
            Assert.Contains((IEnumerable<dynamic>)person.GetType().GetFields(), f => f.Name == "name");
            // make sure we sub-select correctly to make the requested object graph
            Assert.Contains((IEnumerable<dynamic>)person.GetType().GetFields(), f => f.Name == "projects");
            var projects = person.projects;
            Assert.Equal(1, Enumerable.Count(projects));
            var project = Enumerable.ElementAt(projects, 0);
            Assert.Equal(1, project.GetType().GetFields().Length);
            Assert.NotNull(project.GetType().GetField("name"));
        }

        [Fact]
        public void CanParseQueryWithCollectionDeep()
        {
            var tree = new GraphQLCompiler(SchemaBuilder.FromObject<TestDataContext>()).Compile(@"
        {
        	people { id
        		projects {
        			name
        			tasks { id name }
        		}
        	}
        }");
            var result = tree.ExecuteQuery(new TestDataContext().FillWithTestData(), null, null);
            Assert.Equal(1, Enumerable.Count((dynamic)result.Data["people"]));
            var person = Enumerable.ElementAt((dynamic)result.Data["people"], 0);
            // we only have the fields requested
            Assert.Equal(2, person.GetType().GetFields().Length);
            Assert.Contains((IEnumerable<dynamic>)person.GetType().GetFields(), f => f.Name == "id");
            // make sure we sub-select correctly to make the requested object graph
            Assert.Contains((IEnumerable<dynamic>)person.GetType().GetFields(), f => f.Name == "projects");
            var projects = person.projects;
            Assert.Equal(1, Enumerable.Count(projects));
            var project = Enumerable.ElementAt(projects, 0);
            Assert.Equal(2, project.GetType().GetFields().Length);
            Assert.Contains((IEnumerable<dynamic>)project.GetType().GetFields(), f => f.Name == "name");
            Assert.Contains((IEnumerable<dynamic>)project.GetType().GetFields(), f => f.Name == "tasks");

            var tasks = project.tasks;
            Assert.Equal(4, Enumerable.Count(tasks));
            var task = Enumerable.ElementAt(tasks, 0);
            Assert.Equal(2, task.GetType().GetFields().Length);
            Assert.Contains((IEnumerable<dynamic>)task.GetType().GetFields(), f => f.Name == "id");
            Assert.Contains((IEnumerable<dynamic>)task.GetType().GetFields(), f => f.Name == "name");
        }

        [Fact]
        public void FailsNonExistingField()
        {
            var ex = Assert.Throws<EntityGraphQLCompilerException>(() => new GraphQLCompiler(SchemaBuilder.FromObject<TestDataContext>()).Compile(@"
        {
        	people { id
        		projects {
        			name
        			blahs { id name }
        		}
        	}
        }"));
            Assert.Equal("Field 'blahs' not found on type 'Project'", ex.Message);
        }
        [Fact]
        public void FailsNonExistingField2()
        {
            var ex = Assert.Throws<EntityGraphQLCompilerException>(() => new GraphQLCompiler(SchemaBuilder.FromObject<TestDataContext>()).Compile(@"
        {
        	people { id
        		projects {
        			name3
        		}
        	}
        }"));
            Assert.Equal("Field 'name3' not found on type 'Project'", ex.Message);
        }

        [Fact]
        public void TestAlias()
        {
            var tree = new GraphQLCompiler(SchemaBuilder.FromObject<TestDataContext>()).Compile(@"
        {
        	projects {
        		n: name
        	}
        }");

            Assert.Single(tree.Operations.First().QueryFields);
            var result = tree.ExecuteQuery(new TestDataContext().FillWithTestData(), null, null);
            Assert.Equal("Project 3", ((dynamic)result.Data["projects"])[0].n);
        }

        [Fact]
        public void TestAliasDeep()
        {
            var tree = new GraphQLCompiler(SchemaBuilder.FromObject<TestDataContext>()).Compile(@"
        {
        people { id
        		projects {
        			n: name
        		}
        	}
        }");

            Assert.Single(tree.Operations.First().QueryFields);
            var result = tree.ExecuteQuery(new TestDataContext().FillWithTestData(), null, null);
            Assert.Equal("Project 3", Enumerable.First(Enumerable.First((dynamic)result.Data["people"]).projects).n);
        }

        [Fact]
        public void EnumTest()
        {
            var schemaProvider = SchemaBuilder.FromObject<TestDataContext>(false);
            var gql = new QueryRequest
            {
                Query = @"{
  people {
      gender
  }
}
",
            };

            var testSchema = new TestDataContext().FillWithTestData();
            var results = schemaProvider.ExecuteRequest(gql, testSchema, null, null);
            Assert.Null(results.Errors);
        }

        [Fact]
        public void TestTopLevelScalar()
        {
            var schemaProvider = SchemaBuilder.FromObject<TestDataContext>();
            var gql = new GraphQLCompiler(schemaProvider).Compile(@"
query {
    totalPeople
}");

            var context = new TestDataContext();
            context.People.Clear();
            for (int i = 0; i < 15; i++)
            {
                context.People.Add(new Person());
            }
            var qr = gql.ExecuteQuery(context, null, null);
            dynamic totalPeople = (dynamic)qr.Data["totalPeople"];
            // we only have the fields requested
            Assert.Equal(15, totalPeople);
        }

        [Fact]
        public void TestInheritance()
        {
            var schemaProvider = new TestAbstractDataGraphSchema();
            var gql = new GraphQLCompiler(schemaProvider).Compile(@"
query {
    animals {
        __typename
        name
    }
}");
            var context = new TestAbstractDataContext();
            context.Animals.Add(new Dog() { Name = "steve", HasBone = true });
            context.Animals.Add(new Cat() { Name = "george", Lives = 9 });

            var qr = gql.ExecuteQuery(context, null, null);
            dynamic animals = (dynamic)qr.Data["animals"];
            // we only have the fields requested
            Assert.Equal(2, animals.Count);

            Assert.Equal("Dog", animals[0].__typename);
            Assert.Equal("Cat", animals[1].__typename);
        }

        [Fact]
        public void TestInheritanceExtraFields()
        {
            var schemaProvider = new TestAbstractDataGraphSchema();
            var gql = new GraphQLCompiler(schemaProvider).Compile(@"
query {
    animals {
        __typename
        name
        ... on Cat {
            lives 
        }
        ...on Dog {
            hasBone 
        }
    }
}
");

            var context = new TestAbstractDataContext();
            context.Animals.Add(new Dog() { Name = "steve", HasBone = true });
            context.Animals.Add(new Cat() { Name = "george", Lives = 9 });

            var qr = gql.ExecuteQuery(context, null, null);
            dynamic animals = (dynamic)qr.Data["animals"];
            // we only have the fields requested
            Assert.Equal(2, animals.Count);

            Assert.Equal("Dog", animals[0].__typename);
            Assert.Equal("steve", animals[0].name);
            Assert.True(animals[0].hasBone);
            Assert.Equal("Cat", animals[1].__typename);
            Assert.Equal("george", animals[1].name);
            Assert.Equal(9, animals[1].lives);
        }

<<<<<<< HEAD
      
=======
        [Fact]
        public void TestDeepQuery()
        {
            var schemaProvider = SchemaBuilder.FromObject<DeepContext>(false);
            var gql = new QueryRequest
            {
                Query = @"query deep { levelOnes { levelTwo { level3 { name }} }}",
            };

            var testSchema = new DeepContext();

            var results = schemaProvider.ExecuteRequest(gql, testSchema, null, null);
            Assert.Null(results.Errors);
        }
    }

    public class DeepContext
    {
        public IList<LevelOne> LevelOnes { get; set; } = new List<LevelOne>();

        public class LevelOne
        {
            public LevelTwo LevelTwo { get; set; }
        }

        public class LevelTwo
        {
            public ICollection<LevelThree> Level3 { get; set; } = new List<LevelThree>();
        }

        public class LevelThree
        {
            public string Name { get; set; }
        }
>>>>>>> c30938da
    }
}<|MERGE_RESOLUTION|>--- conflicted
+++ resolved
@@ -406,9 +406,6 @@
             Assert.Equal(9, animals[1].lives);
         }
 
-<<<<<<< HEAD
-      
-=======
         [Fact]
         public void TestDeepQuery()
         {
@@ -443,6 +440,5 @@
         {
             public string Name { get; set; }
         }
->>>>>>> c30938da
     }
 }