--- conflicted
+++ resolved
@@ -168,12 +168,8 @@
             Assert.Equal("Zoo", person.lastName);
             var schemaType = schema.Type("PeopleSortInput");
             var fields = schemaType.GetFields().ToList();
-<<<<<<< HEAD
             Assert.Equal(11, fields.Count);
-=======
-            Assert.Equal(10, fields.Count);
             Assert.Contains("people(sort: [PeopleSortInput!]! = []): [Person!]", schema.ToGraphQLSchemaString());
->>>>>>> 46890fc3
         }
         [Fact]
         public void SupportUseSortOnNonRoot()
