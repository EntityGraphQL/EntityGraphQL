using Xunit;
using System.Collections.Generic;
using System.Linq;
using EntityGraphQL.Schema;
using EntityGraphQL.Schema.FieldExtensions;

namespace EntityGraphQL.Tests
{
    public class SortTests
    {
        [Fact]
        public void SupportUseSort()
        {
            var schema = SchemaBuilder.FromObject<TestDataContext>();
            schema.Type<TestDataContext>().GetField("people", null)
                .UseSort();
            var gql = new QueryRequest
            {
                Query = @"query($sort: [PeopleSortInput]) {
                    people(sort: $sort) { lastName }
                }",
                Variables = new QueryVariables {
                    {"sort", new [] { new {lastName = SortDirectionEnum.DESC } } }
                }
            };
            var context = new TestDataContext().FillWithTestData();
            context.People.Add(new Person
            {
                LastName = "Zoo"
            });
            var tree = schema.ExecuteRequest(gql, context, null, null);
            Assert.Null(tree.Errors);
            dynamic people = ((IDictionary<string, object>)tree.Data)["people"];
            Assert.Equal(2, Enumerable.Count(people));
            var person = Enumerable.First(people);
            Assert.Equal("Zoo", person.lastName);
        }
        [Fact]
        public void TestAttribute()
        {
            var schema = SchemaBuilder.FromObject<TestDataContext2>();

            var gql = new QueryRequest
            {
                Query = @"query($sort: [PeopleSortInput]) {
                    people(sort: $sort) { lastName }
                }",
                Variables = new QueryVariables{
                    {"sort", new [] { new {lastName = "DESC" } } }
                }
            };
            TestDataContext2 context = new();
            context.FillWithTestData();
            context.People.Add(new Person
            {
                LastName = "Zoo"
            });
            var tree = schema.ExecuteRequest(gql, context, null, null);
            Assert.Null(tree.Errors);
            dynamic people = ((IDictionary<string, object>)tree.Data)["people"];
            Assert.Equal(2, Enumerable.Count(people));
            var person = Enumerable.First(people);
            Assert.Equal("Zoo", person.lastName);
        }
        private class TestDataContext2 : TestDataContext
        {
            [UseSort]
            public override List<Person> People { get; set; } = new List<Person>();
        }

        [Fact]
        public void SupportUseSortSelectSortFields()
        {
            var schema = SchemaBuilder.FromObject<TestDataContext>();
            schema.Type<TestDataContext>().GetField("people", null)
                .UseSort((Person person) => new
                {
                    person.Height,
                    person.Name
                });
            var gql = new QueryRequest
            {
                Query = @"query($sort: [PeopleSortInput]) {
                    people(sort: $sort) { lastName }
                }",
                Variables = new QueryVariables{
                    {"sort", new [] { new {height = "ASC" } } }
                }
            };
            var context = new TestDataContext().FillWithTestData();
            context.People.Add(new Person
            {
                LastName = "Zoo",
                Height = 1
            });
            var tree = schema.ExecuteRequest(gql, context, null, null);
            Assert.Null(tree.Errors);
            dynamic people = ((IDictionary<string, object>)tree.Data)["people"];
            Assert.Equal(2, Enumerable.Count(people));
            var person = Enumerable.First(people);
            Assert.Equal("Zoo", person.lastName);
            var schemaType = schema.Type("PeopleSortInput");
            var fields = schemaType.GetFields().ToList();
            Assert.Equal(3, fields.Count);
            Assert.Equal("__typename", fields[0].Name);
            Assert.Equal("height", fields[1].Name);
            Assert.Equal("name", fields[2].Name);
        }
        [Fact]
        public void SupportUseSortDefaultWithSelectSortFields()
        {
            var schema = SchemaBuilder.FromObject<TestDataContext>();
            schema.Type<TestDataContext>().GetField("people", null)
                .UseSort((Person person) => new
                {
                    person.Height,
                    person.Name
                },
                (Person person) => person.LastName, SortDirectionEnum.DESC);
            var gql = new QueryRequest
            {
                Query = @"query {
                    people { lastName }
                }",
            };
            var context = new TestDataContext().FillWithTestData();
            context.People.Add(new Person
            {
                LastName = "Zoo",
                Height = 1
            });
            var tree = schema.ExecuteRequest(gql, context, null, null);
            Assert.Null(tree.Errors);
            dynamic people = ((IDictionary<string, object>)tree.Data)["people"];
            Assert.Equal(2, Enumerable.Count(people));
            var person = Enumerable.First(people);
            Assert.Equal("Zoo", person.lastName);
            var schemaType = schema.Type("PeopleSortInput");
            var fields = schemaType.GetFields().ToList();
            Assert.Equal(3, fields.Count);
            Assert.Equal("__typename", fields[0].Name);
            Assert.Equal("height", fields[1].Name);
            Assert.Equal("name", fields[2].Name);
        }
        [Fact]
        public void SupportUseSortDefault()
        {
            var schema = SchemaBuilder.FromObject<TestDataContext>();
            schema.Type<TestDataContext>().GetField("people", null)
                .UseSort((Person person) => person.Height, SortDirectionEnum.ASC);
            var gql = new QueryRequest
            {
                Query = @"query {
                    people { lastName }
                }",
            };
            var context = new TestDataContext().FillWithTestData();
            context.People.Add(new Person
            {
                LastName = "Zoo",
                Height = 1
            });
            var tree = schema.ExecuteRequest(gql, context, null, null);
            Assert.Null(tree.Errors);
            dynamic people = ((IDictionary<string, object>)tree.Data)["people"];
            Assert.Equal(2, Enumerable.Count(people));
            var person = Enumerable.First(people);
            Assert.Equal("Zoo", person.lastName);
            var schemaType = schema.Type("PeopleSortInput");
            var fields = schemaType.GetFields().ToList();
<<<<<<< HEAD
            Assert.Equal(9, fields.Count);

            Assert.Contains("people(sort: [PeopleSortInput!]! = []): [Person!]", schema.ToGraphQLSchemaString());
=======
            Assert.Equal(10, fields.Count);
>>>>>>> 3956434a
        }
        [Fact]
        public void SupportUseSortOnNonRoot()
        {
            var schema = SchemaBuilder.FromObject<TestDataContext>();
            schema.Type<Project>().GetField("tasks", null)
                .UseSort();
            var gql = new QueryRequest
            {
                Query = @"query($sort: [TasksSortInput]) {
                    projects {
                        tasks(sort: $sort) { id }
                    }
                }",
                Variables = new QueryVariables {
                    {"sort", new [] { new {id = "DESC" } } }
                }
            };
            var context = new TestDataContext().FillWithTestData();
            var tree = schema.ExecuteRequest(gql, context, null, null);
            Assert.Null(tree.Errors);
            dynamic projects = ((IDictionary<string, object>)tree.Data)["projects"];
            Assert.Equal(1, Enumerable.Count(projects));
            var project = Enumerable.First(projects);
            Assert.Equal(4, Enumerable.Count(project.tasks));
            Assert.Equal(4, Enumerable.ElementAt(project.tasks, 0).id);
            Assert.Equal(3, Enumerable.ElementAt(project.tasks, 1).id);
            Assert.Equal(2, Enumerable.ElementAt(project.tasks, 2).id);
            Assert.Equal(1, Enumerable.ElementAt(project.tasks, 3).id);
        }
        [Fact]
        public void SupportUseSortOnNonRootVariableWithClass()
        {
            var schema = SchemaBuilder.FromObject<TestDataContext>();
            schema.Type<Project>().GetField("tasks", null)
                .UseSort();
            var gql = new QueryRequest
            {
                Query = @"query($sort: [TasksSortInput]) {
                    projects {
                        tasks(sort: $sort) { id }
                    }
                }",
                Variables = new QueryVariables
                {
                    { "sort", new List<IdSort>{new IdSort { Id = SortDirectionEnum.DESC } }}
                }
            };
            var context = new TestDataContext().FillWithTestData();
            var tree = schema.ExecuteRequest(gql, context, null, null);
            Assert.Null(tree.Errors);
            dynamic projects = ((IDictionary<string, object>)tree.Data)["projects"];
            Assert.Equal(1, Enumerable.Count(projects));
            var project = Enumerable.First(projects);
            Assert.Equal(4, Enumerable.Count(project.tasks));
            Assert.Equal(4, Enumerable.ElementAt(project.tasks, 0).id);
            Assert.Equal(3, Enumerable.ElementAt(project.tasks, 1).id);
            Assert.Equal(2, Enumerable.ElementAt(project.tasks, 2).id);
            Assert.Equal(1, Enumerable.ElementAt(project.tasks, 3).id);
        }
        [Fact]
        public void SupportUseSortOnNonRoot2()
        {
            var schema = SchemaBuilder.FromObject<TestDataContext>();
            schema.Type<Project>().GetField("tasks", null)
                .UseSort();
            var gql = new QueryRequest
            {
                Query = @"query($sort: [TasksSortInput]) {
                    project(id: 55) {
                        tasks(sort: $sort) { id }
                    }
                }",
                Variables = new QueryVariables{
                    { "sort", new [] { new {id = "DESC" } } }
                }
            };
            var context = new TestDataContext().FillWithTestData();
            var tree = schema.ExecuteRequest(gql, context, null, null);
            Assert.Null(tree.Errors);
            dynamic project = ((IDictionary<string, object>)tree.Data)["project"];
            Assert.Equal(4, Enumerable.Count(project.tasks));
            Assert.Equal(4, Enumerable.ElementAt(project.tasks, 0).id);
            Assert.Equal(3, Enumerable.ElementAt(project.tasks, 1).id);
            Assert.Equal(2, Enumerable.ElementAt(project.tasks, 2).id);
            Assert.Equal(1, Enumerable.ElementAt(project.tasks, 3).id);
        }
    }

    internal class IdSort
    {
        public SortDirectionEnum Id { get; set; }
    }

    internal class TestArgs
    {
        public SortDirectionEnum? lastName { get; set; }
    }
}<|MERGE_RESOLUTION|>--- conflicted
+++ resolved
@@ -168,13 +168,8 @@
             Assert.Equal("Zoo", person.lastName);
             var schemaType = schema.Type("PeopleSortInput");
             var fields = schemaType.GetFields().ToList();
-<<<<<<< HEAD
-            Assert.Equal(9, fields.Count);
-
+            Assert.Equal(10, fields.Count);
             Assert.Contains("people(sort: [PeopleSortInput!]! = []): [Person!]", schema.ToGraphQLSchemaString());
-=======
-            Assert.Equal(10, fields.Count);
->>>>>>> 3956434a
         }
         [Fact]
         public void SupportUseSortOnNonRoot()
