<Project Sdk="Microsoft.NET.Sdk">
  <PropertyGroup>
    <OutputType>Exe</OutputType>
    <TargetFrameworks>net8.0;net9.0</TargetFrameworks>
    <IsPackable>false</IsPackable>
    <Nullable>enable</Nullable>
    <DebugType>pdbonly</DebugType>
    <DebugSymbols>true</DebugSymbols>
  </PropertyGroup>
  <ItemGroup>
    <PackageReference Include="BenchmarkDotNet" Version="0.15.2" />
<<<<<<< HEAD
    <PackageReference Include="Microsoft.EntityFrameworkCore.Design" Version="9.0.0">
=======

    <!-- Fixes package downgrade warnings (NU1608) -->
    <PackageReference Include="Microsoft.CodeAnalysis.CSharp.Workspaces" Version="4.14.0" />
    <PackageReference Include="Microsoft.CodeAnalysis.Workspaces.MSBuild" Version="4.14.0" />

    <PackageReference Include="Microsoft.EntityFrameworkCore.Design" Version="9.0.8">
>>>>>>> c9dc6154
      <IncludeAssets>runtime; build; native; contentfiles; analyzers; buildtransitive</IncludeAssets>
      <PrivateAssets>all</PrivateAssets>
    </PackageReference>
    <PackageReference Include="Microsoft.EntityFrameworkCore.Sqlite" Version="9.0.8" />
    <ProjectReference Include="../EntityGraphQL/EntityGraphQL.csproj" />
    <None Update="./DataLoader/moviedata.json" CopyToOutputDirectory="PreserveNewest" />
  </ItemGroup>
</Project>
<|MERGE_RESOLUTION|>--- conflicted
+++ resolved
@@ -1,29 +1,23 @@
-<Project Sdk="Microsoft.NET.Sdk">
-  <PropertyGroup>
-    <OutputType>Exe</OutputType>
-    <TargetFrameworks>net8.0;net9.0</TargetFrameworks>
-    <IsPackable>false</IsPackable>
-    <Nullable>enable</Nullable>
-    <DebugType>pdbonly</DebugType>
-    <DebugSymbols>true</DebugSymbols>
-  </PropertyGroup>
-  <ItemGroup>
-    <PackageReference Include="BenchmarkDotNet" Version="0.15.2" />
-<<<<<<< HEAD
-    <PackageReference Include="Microsoft.EntityFrameworkCore.Design" Version="9.0.0">
-=======
-
-    <!-- Fixes package downgrade warnings (NU1608) -->
-    <PackageReference Include="Microsoft.CodeAnalysis.CSharp.Workspaces" Version="4.14.0" />
-    <PackageReference Include="Microsoft.CodeAnalysis.Workspaces.MSBuild" Version="4.14.0" />
-
-    <PackageReference Include="Microsoft.EntityFrameworkCore.Design" Version="9.0.8">
->>>>>>> c9dc6154
-      <IncludeAssets>runtime; build; native; contentfiles; analyzers; buildtransitive</IncludeAssets>
-      <PrivateAssets>all</PrivateAssets>
-    </PackageReference>
-    <PackageReference Include="Microsoft.EntityFrameworkCore.Sqlite" Version="9.0.8" />
-    <ProjectReference Include="../EntityGraphQL/EntityGraphQL.csproj" />
-    <None Update="./DataLoader/moviedata.json" CopyToOutputDirectory="PreserveNewest" />
-  </ItemGroup>
-</Project>
+<Project Sdk="Microsoft.NET.Sdk">
+  <PropertyGroup>
+    <OutputType>Exe</OutputType>
+    <TargetFrameworks>net8.0;net9.0</TargetFrameworks>
+    <IsPackable>false</IsPackable>
+    <Nullable>enable</Nullable>
+    <DebugType>pdbonly</DebugType>
+    <DebugSymbols>true</DebugSymbols>
+  </PropertyGroup>
+  <ItemGroup>
+    <PackageReference Include="BenchmarkDotNet" Version="0.15.2" />
+    <!-- Fixes package downgrade warnings (NU1608) -->
+    <PackageReference Include="Microsoft.CodeAnalysis.CSharp.Workspaces" Version="4.14.0" />
+    <PackageReference Include="Microsoft.CodeAnalysis.Workspaces.MSBuild" Version="4.14.0" />
+    <PackageReference Include="Microsoft.EntityFrameworkCore.Design" Version="9.0.8">
+      <IncludeAssets>runtime; build; native; contentfiles; analyzers; buildtransitive</IncludeAssets>
+      <PrivateAssets>all</PrivateAssets>
+    </PackageReference>
+    <PackageReference Include="Microsoft.EntityFrameworkCore.Sqlite" Version="9.0.8" />
+    <ProjectReference Include="../EntityGraphQL/EntityGraphQL.csproj" />
+    <None Update="./DataLoader/moviedata.json" CopyToOutputDirectory="PreserveNewest" />
+  </ItemGroup>
+</Project>