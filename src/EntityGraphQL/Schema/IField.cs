using System;
using System.Collections.Generic;
using System.Linq.Expressions;
using EntityGraphQL.Compiler;
using EntityGraphQL.Schema.FieldExtensions;

namespace EntityGraphQL.Schema
{
    public enum FieldType
    {
        Query,
        Mutation,
    }
    /// <summary>
    /// Represents a field in a GraphQL type. This can be a mutation field in the Mutation type or a field on a query type
    /// </summary>
    public interface IField
    {
        FieldType FieldType { get; }
        string? Description { get; }
        IDictionary<string, ArgType> Arguments { get; }
        ParameterExpression? ArgumentParam { get; }
        string Name { get; }
        GqlTypeInfo ReturnType { get; }
        List<IFieldExtension> Extensions { get; }
        RequiredAuthorization? RequiredAuthorization { get; }

        bool IsDeprecated { get; set; }
        string? DeprecationReason { get; set; }

        ArgType GetArgumentType(string argName);
        bool HasArgumentByName(string argName);
        bool ArgumentsAreInternal { get; }
        IEnumerable<Type> Services { get; }

        /// <summary>
        /// Given the current context, a type and a field name, it returns the expression for that field. Allows the provider to have a complex expression for a simple field
        /// </summary>
        /// <param name="context"></param>
        /// <param name="previousContext"></param>
        /// <param name="args"></param>
        /// <returns></returns>
<<<<<<< HEAD
        ExpressionResult GetExpression(Expression fieldExpression, Expression fieldContext, ParameterExpression? schemaContext, Dictionary<string, object> args, ParameterExpression? docParam, object? docVariables, bool contextChanged);
        Expression? Resolve { get; }
=======
        ExpressionResult GetExpression(Expression fieldExpression, Expression fieldContext, IGraphQLNode parentNode, ParameterExpression schemaContext, Dictionary<string, Expression> args, bool contextChanged);
        Expression Resolve { get; }
>>>>>>> df698d17

        IField UpdateExpression(Expression expression);

        void AddExtension(IFieldExtension extension);
    }
}<|MERGE_RESOLUTION|>--- conflicted
+++ resolved
@@ -40,13 +40,8 @@
         /// <param name="previousContext"></param>
         /// <param name="args"></param>
         /// <returns></returns>
-<<<<<<< HEAD
-        ExpressionResult GetExpression(Expression fieldExpression, Expression fieldContext, ParameterExpression? schemaContext, Dictionary<string, object> args, ParameterExpression? docParam, object? docVariables, bool contextChanged);
+        ExpressionResult GetExpression(Expression fieldExpression, Expression? fieldContext, IGraphQLNode? parentNode, ParameterExpression? schemaContext, Dictionary<string, object> args, ParameterExpression? docParam, object? docVariables, bool contextChanged);
         Expression? Resolve { get; }
-=======
-        ExpressionResult GetExpression(Expression fieldExpression, Expression fieldContext, IGraphQLNode parentNode, ParameterExpression schemaContext, Dictionary<string, Expression> args, bool contextChanged);
-        Expression Resolve { get; }
->>>>>>> df698d17
 
         IField UpdateExpression(Expression expression);
 
