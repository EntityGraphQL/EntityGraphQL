using System;
using System.Collections.Generic;
using System.Linq.Expressions;
using EntityGraphQL.Compiler;
using EntityGraphQL.Schema.FieldExtensions;

namespace EntityGraphQL.Schema
{
    public enum FieldType
    {
        Query,
        Mutation,
    }
    /// <summary>
    /// Represents a field in a GraphQL type. This can be a mutation field in the Mutation type or a field on a query type
    /// </summary>
    public interface IField
    {
        FieldType FieldType { get; }
        string? Description { get; }
        IDictionary<string, ArgType> Arguments { get; }
        ParameterExpression? ArgumentParam { get; }
        string Name { get; }
        GqlTypeInfo ReturnType { get; }
        List<IFieldExtension> Extensions { get; }
        RequiredAuthorization? RequiredAuthorization { get; }

        bool IsDeprecated { get; set; }
        string? DeprecationReason { get; set; }

        ArgType GetArgumentType(string argName);
<<<<<<< HEAD
        bool HasArgumentByName(string argName);
        bool ArgumentsAreInternal { get; }
        IEnumerable<Type> Services { get; }
=======
>>>>>>> 9c4f5d1b

        /// <summary>
        /// Given the current context, a type and a field name, it returns the expression for that field. Allows the provider to have a complex expression for a simple field
        /// </summary>
        /// <param name="context"></param>
        /// <param name="previousContext"></param>
        /// <param name="args"></param>
        /// <returns></returns>
<<<<<<< HEAD
        ExpressionResult GetExpression(Expression fieldExpression, Expression fieldContext, ParameterExpression? schemaContext, Dictionary<string, Expression> args, bool contextChanged);
        Expression? Resolve { get; }
=======
        ExpressionResult? GetExpression(Expression context, Dictionary<string, object>? args);
        Expression? ResolveExpression { get; }
>>>>>>> 9c4f5d1b

        IField UpdateExpression(Expression expression);

        void AddExtension(IFieldExtension extension);
    }
}<|MERGE_RESOLUTION|>--- conflicted
+++ resolved
@@ -29,12 +29,9 @@
         string? DeprecationReason { get; set; }
 
         ArgType GetArgumentType(string argName);
-<<<<<<< HEAD
         bool HasArgumentByName(string argName);
         bool ArgumentsAreInternal { get; }
         IEnumerable<Type> Services { get; }
-=======
->>>>>>> 9c4f5d1b
 
         /// <summary>
         /// Given the current context, a type and a field name, it returns the expression for that field. Allows the provider to have a complex expression for a simple field
@@ -43,13 +40,8 @@
         /// <param name="previousContext"></param>
         /// <param name="args"></param>
         /// <returns></returns>
-<<<<<<< HEAD
         ExpressionResult GetExpression(Expression fieldExpression, Expression fieldContext, ParameterExpression? schemaContext, Dictionary<string, Expression> args, bool contextChanged);
         Expression? Resolve { get; }
-=======
-        ExpressionResult? GetExpression(Expression context, Dictionary<string, object>? args);
-        Expression? ResolveExpression { get; }
->>>>>>> 9c4f5d1b
 
         IField UpdateExpression(Expression expression);
 
