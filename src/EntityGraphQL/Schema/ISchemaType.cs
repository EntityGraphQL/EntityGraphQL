--- conflicted
+++ resolved
@@ -18,18 +18,17 @@
         GqlTypeEnum GqlType { get; }
         string Name { get; }
         string? Description { get; set; }
-<<<<<<< HEAD
-        bool IsInput { get; }        
-        bool IsOneOf { get; }
-=======
         /// <summary>
         /// True if GqlType is GqlTypeEnum.Input
         /// </summary>
         bool IsInput { get; }
         /// <summary>
+        /// True if type is a Input @oneOf union
+        /// </summary>
+        bool IsOneOf { get; }
+        /// <summary>
         /// True if GqlType is GqlTypeEnum.Interface
         /// </summary>
->>>>>>> f56ad1ff
         bool IsInterface { get; }
         /// <summary>
         /// True if GqlType is GqlTypeEnum.Enum
