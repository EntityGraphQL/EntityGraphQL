using System;
using System.Collections.Generic;
using System.Linq;
using System.Linq.Expressions;
using EntityGraphQL.Compiler.Util;
using EntityGraphQL.Extensions;

namespace EntityGraphQL.Schema.FieldExtensions
{
    /// <summary>
    /// Sets up a few extensions to modify a simple collection expression - db.Movies.OrderBy() into a connection paging graph
    /// </summary>
    public class ConnectionPagingExtension : BaseFieldExtension
    {
        private readonly int? defaultPageSize;
        private readonly int? maxPageSize;
<<<<<<< HEAD
        private Field? edgesField;
        private ConnectionEdgeExtension? edgesExtension;
        private List<IFieldExtension>? extensions;
        private Type? listType;
        private bool isQueryable;
        private Type? returnType;
        /// <summary>
        /// This is the original expression that was defined in the schema - the collection
        /// UseConnectionPaging() basically moves it to originalField.edges
        /// </summary>
        private Expression? originalFieldExpression;
=======
        private Field edgesField;
        private Type listType;
        private bool isQueryable;
        private Type returnType;
        private List<IFieldExtension> extensionsBeforePaging;
>>>>>>> ab2e702b

        public ConnectionPagingExtension(int? defaultPageSize, int? maxPageSize)
        {
            this.defaultPageSize = defaultPageSize;
            this.maxPageSize = maxPageSize;
        }

        /// <summary>
        /// Configure the field for a connection style paging field. Do as much as we can here as it is only executed once.
        ///
        /// There are a few fun things happening.
        ///
        /// 1. In this extension we set up the field with the Connection<T> object graph using the constructor to implement most
        ///    of the fields
        /// 2. We set up an extension on this field.edges.node to capture the selection from the compiled query as node is the <T>
        ///    they are selecting fields from
        /// 3. We set up an extension of field.edges which using data from this extension (we get the context and the args) and the
        ///    field.edges.node Select() to build a EF compatible expression that only returns the fields asked for in edges.node
        /// </summary>
        /// <param name="schema"></param>
        /// <param name="field"></param>
        public override void Configure(ISchemaProvider schema, Field field)
        {
            if (field.Resolve == null)
                throw new EntityGraphQLCompilerException($"ConnectionPagingExtension requires a Resolve function set on the field");

            if (!field.Resolve.Type.IsEnumerableOrArray())
                throw new ArgumentException($"Expression for field {field.Name} must be a collection to use ConnectionPagingExtension. Found type {field.ReturnType.TypeDotnet}");

            // Make sure required types are in the schema
            if (!schema.HasType("PageInfo"))
                schema.AddType(typeof(ConnectionPageInfo), "PageInfo", "Metadata about a page of data").AddAllFields();
            var edgeName = $"{field.ReturnType.SchemaType.Name}Edge";
            listType = field.ReturnType.TypeDotnet.GetEnumerableOrArrayType()!;
            isQueryable = typeof(IQueryable).IsAssignableFrom(field.ReturnType.TypeDotnet);

            if (!schema.HasType(edgeName))
            {
                var edgeType = typeof(ConnectionEdge<>).MakeGenericType(listType);
                schema.AddType(edgeType, edgeName, "Metadata about an edge of page result").AddAllFields();
            }

            ISchemaType returnSchemaType;
            var connectionName = $"{field.ReturnType.SchemaType.Name}Connection";
            if (!schema.HasType(connectionName))
            {
                var type = typeof(Connection<>)
                    .MakeGenericType(listType);
                returnSchemaType = schema.AddType(type, connectionName, $"Metadata about a {field.ReturnType.SchemaType.Name} connection (paging over people)").AddAllFields();
            }
            else
            {
                returnSchemaType = schema.Type(connectionName);
            }
            returnType = returnSchemaType.TypeDotnet;

            field.UpdateReturnType(SchemaBuilder.MakeGraphQlType(schema, returnType, connectionName));

            // Update field arguments
            field.AddArguments(new ConnectionArgs());

            // set up Extension on Edges.Node field to handle the Select() insertion
            edgesField = returnSchemaType.GetField(schema.SchemaFieldNamer("Edges"), null);
            // move expression
            // This is the original expression that was defined in the schema - the collection
            // UseConnectionPaging() basically moves it to originalField.edges
            edgesField.UpdateExpression(field.Resolve);
            // We steal any previous extensions as they were expected to work on the original Resolve which we moved to Edges
            extensionsBeforePaging = field.Extensions.Take(field.Extensions.FindIndex(e => e is ConnectionPagingExtension)).ToList();
            // the remaining extensions expect to be built from the ConnectionPaging shape
            field.Extensions = field.Extensions.Skip(extensionsBeforePaging.Count).ToList();

            // We use this extension to update the Edges context by inserting the Select() which we get from the above extension
            var edgesExtension = new ConnectionEdgeExtension(listType, isQueryable, field.ArgumentParam, field.ArgumentParam, extensionsBeforePaging);
            edgesField.AddExtension(edgesExtension);
            // Move the arguments definition to the Edges field as it needs them for processing
            // don't push field.FieldParam over as we rebuild the field from the parent context
            edgesField.ArgumentsType = field.ArgumentsType;
            edgesField.ArgumentParam = field.ArgumentParam;
            edgesField.Arguments = field.Arguments;
            edgesField.ArgumentsAreInternal = true;

            // Rebuild expression so all the fields and types are known
            // and get it ready for completion at runtime (we need to know the selection fields to complete)
            // it is built to reduce redundant repeated expressions. The whole thing ends up in a null check wrap
            // conceptually it does similar to below (using Demo context)
            // See Connection for implemention details of TotalCount and PageInfo
            // (ctx, arguments) => {
            //      var connection = new Connection<Person>(ctx.Actors.Select(a => a.Person)
            //              -- other extensions might do thigns here (e.g. filter / sort)
            //             .Count(), arguments)
            //      {
            //          Edges = ctx.Actors.Select(a => a.Person)
            //              -- other extensions might do thigns here (e.g. filter / sort)
            //              .Skip(GetSkipNumber(arguments))
            //              .Take(GetTakeNumber(arguments))
            //              // we insert Select() here so that we do not fetch the whole table if using EF
            //              .Select(a => new ConnectionEdge<Person>
            //              {
            //                  Node = new {
            //                      field1 = a.field1,
            //                      ...
            //                 },
            //                 Cursor = null // built below
            //              })
            //              // this is the select in memory that lets us build the cursors
            //              .Select((a, idx) => new ConnectionEdge<Person> // this is from Enumerable and EF will run the above
            //              {
            //                  Node = a,
            //                  Cursor = ConnectionHelper.GetCursor(arguments, idx)
            //              }),
            //      };
            //      if (connection == null)
            //          return null;
            //      return .... // does the select of only the Conneciton fields asked for
<<<<<<< HEAD

            // set up Extension on Edges.Node field to handle the Select() insertion
            edgesField = returnSchemaType.GetField(schema.SchemaFieldNamer("Edges"), null);
            // move expression
            edgesField.UpdateExpression(field.Resolve);
            // We steal any previous extensions as they were expected to work on the original Resolve which we moved to Edges
            extensions = field.Extensions.Take(field.Extensions.FindIndex(e => e is ConnectionPagingExtension)).ToList();
            field.Extensions = field.Extensions.Skip(extensions.Count).ToList();

            // We use this extension to update the Edges context by inserting the Select() which we get from the above extension
            edgesExtension = new ConnectionEdgeExtension(listType, isQueryable, extensions)
            {
                ArgumentParam = field.ArgumentParam
            };
            edgesField.AddExtension(edgesExtension);
=======
            // need to set this up here as the types are needed as we visiting the query tree
            // we build the real one below in GetExpression()
            var totalCountExp = Expression.Call(isQueryable ? typeof(Queryable) : typeof(Enumerable), "Count", new Type[] { listType }, edgesField.Resolve);
            var fieldExpression = Expression.MemberInit(Expression.New(returnType.GetConstructor(new[] { totalCountExp.Type, field.ArgumentParam.Type }), totalCountExp, field.ArgumentParam));
            field.UpdateExpression(fieldExpression);
>>>>>>> ab2e702b
        }

        public override Expression GetExpression(Field field, Expression expression, ParameterExpression argExpression, dynamic arguments, Expression context, bool servicesPass, ParameterReplacer parameterReplacer)
        {
<<<<<<< HEAD
            // totalCountExp gets executed once in the new Connection() {} and we can reuse it
            var totalCountExp = Expression.Call(isQueryable ? typeof(Queryable) : typeof(Enumerable), "Count", new Type[] { listType! }, resolve);
            var expression = Expression.MemberInit(Expression.New(returnType.GetConstructor(new[] { totalCountExp.Type, field.ArgumentParam!.Type }), totalCountExp, field.ArgumentParam));
            return expression;
        }

        public override Expression GetExpression(Field field, Expression expression, ParameterExpression? argExpression, dynamic arguments, Expression context, ParameterReplacer parameterReplacer)
        {
=======
            // second pass with services we have the new edges shape. We need to handle things on the EdgeExtension
            if (servicesPass)
                return expression;

            // check and set up arguments
>>>>>>> ab2e702b
            if (arguments.Before != null && arguments.After != null)
                throw new ArgumentException($"Field only supports either before or after being supplied, not both.");
            if (arguments.First != null && arguments.First < 0)
                throw new ArgumentException($"first argument can not be less than 0.");
            if (arguments.Last != null && arguments.Last < 0)
                throw new ArgumentException($"last argument can not be less than 0.");

            if (maxPageSize.HasValue)
            {
                if (arguments.First != null && arguments.First > maxPageSize.Value)
                    throw new ArgumentException($"first argument can not be greater than {maxPageSize.Value}.");
                if (arguments.Last != null && arguments.Last > maxPageSize.Value)
                    throw new ArgumentException($"last argument can not be greater than {maxPageSize.Value}.");
            }

            if (arguments.First == null && arguments.Last == null && defaultPageSize != null)
                arguments.First = defaultPageSize;

            // deserialize cursors here once (not many times in the fields)
            arguments.AfterNum = ConnectionHelper.DeserializeCursor(arguments.After);
            arguments.BeforeNum = ConnectionHelper.DeserializeCursor(arguments.Before);

<<<<<<< HEAD
            // we get the arguments at this level but need to use them on the edge field
            edgesExtension!.ArgExpression = argExpression;

            // Here we now have the original context needed in our edges expression to use in the sub fields
            originalFieldExpression = parameterReplacer.Replace(expression, field.FieldParam!, context);
            // we also can apply any extensions before us
            foreach (var extension in extensions!)
=======

            // totalCountExp gets executed once in the new Connection() {} and we can reuse it
            var edgeExpression = edgesField.Resolve;

            if (edgesField.Extensions.Any())
>>>>>>> ab2e702b
            {
                // if we have other extensions (filter etc) we need to apply them to the totalCount
                foreach (var extension in extensionsBeforePaging)
                {
                    edgeExpression = extension.GetExpression(edgesField, edgeExpression, argExpression, arguments, context, servicesPass, parameterReplacer);
                }
            }
<<<<<<< HEAD
            // update the edge field
            edgesField!.UpdateExpression(originalFieldExpression);

            // we need to return new expressions here so all the types match processing further
            var fieldExpression = BuildNewConnectionExpression(field, returnType!, originalFieldExpression);
=======
            var totalCountExp = Expression.Call(isQueryable ? typeof(Queryable) : typeof(Enumerable), "Count", new Type[] { listType }, edgeExpression);
            expression = Expression.MemberInit(Expression.New(returnType.GetConstructor(new[] { totalCountExp.Type, field.ArgumentParam.Type }), totalCountExp, field.ArgumentParam));
>>>>>>> ab2e702b

            return expression;
        }
    }
}<|MERGE_RESOLUTION|>--- conflicted
+++ resolved
@@ -2,6 +2,7 @@
 using System.Collections.Generic;
 using System.Linq;
 using System.Linq.Expressions;
+using EntityGraphQL.Compiler;
 using EntityGraphQL.Compiler.Util;
 using EntityGraphQL.Extensions;
 
@@ -14,25 +15,11 @@
     {
         private readonly int? defaultPageSize;
         private readonly int? maxPageSize;
-<<<<<<< HEAD
         private Field? edgesField;
-        private ConnectionEdgeExtension? edgesExtension;
-        private List<IFieldExtension>? extensions;
         private Type? listType;
         private bool isQueryable;
         private Type? returnType;
-        /// <summary>
-        /// This is the original expression that was defined in the schema - the collection
-        /// UseConnectionPaging() basically moves it to originalField.edges
-        /// </summary>
-        private Expression? originalFieldExpression;
-=======
-        private Field edgesField;
-        private Type listType;
-        private bool isQueryable;
-        private Type returnType;
-        private List<IFieldExtension> extensionsBeforePaging;
->>>>>>> ab2e702b
+        private List<IFieldExtension> extensionsBeforePaging = new();
 
         public ConnectionPagingExtension(int? defaultPageSize, int? maxPageSize)
         {
@@ -106,7 +93,7 @@
             field.Extensions = field.Extensions.Skip(extensionsBeforePaging.Count).ToList();
 
             // We use this extension to update the Edges context by inserting the Select() which we get from the above extension
-            var edgesExtension = new ConnectionEdgeExtension(listType, isQueryable, field.ArgumentParam, field.ArgumentParam, extensionsBeforePaging);
+            var edgesExtension = new ConnectionEdgeExtension(listType, isQueryable, field.ArgumentParam!, field.ArgumentParam!, extensionsBeforePaging);
             edgesField.AddExtension(edgesExtension);
             // Move the arguments definition to the Edges field as it needs them for processing
             // don't push field.FieldParam over as we rebuild the field from the parent context
@@ -148,49 +135,23 @@
             //      if (connection == null)
             //          return null;
             //      return .... // does the select of only the Conneciton fields asked for
-<<<<<<< HEAD
-
-            // set up Extension on Edges.Node field to handle the Select() insertion
-            edgesField = returnSchemaType.GetField(schema.SchemaFieldNamer("Edges"), null);
-            // move expression
-            edgesField.UpdateExpression(field.Resolve);
-            // We steal any previous extensions as they were expected to work on the original Resolve which we moved to Edges
-            extensions = field.Extensions.Take(field.Extensions.FindIndex(e => e is ConnectionPagingExtension)).ToList();
-            field.Extensions = field.Extensions.Skip(extensions.Count).ToList();
-
-            // We use this extension to update the Edges context by inserting the Select() which we get from the above extension
-            edgesExtension = new ConnectionEdgeExtension(listType, isQueryable, extensions)
-            {
-                ArgumentParam = field.ArgumentParam
-            };
-            edgesField.AddExtension(edgesExtension);
-=======
             // need to set this up here as the types are needed as we visiting the query tree
             // we build the real one below in GetExpression()
             var totalCountExp = Expression.Call(isQueryable ? typeof(Queryable) : typeof(Enumerable), "Count", new Type[] { listType }, edgesField.Resolve);
-            var fieldExpression = Expression.MemberInit(Expression.New(returnType.GetConstructor(new[] { totalCountExp.Type, field.ArgumentParam.Type }), totalCountExp, field.ArgumentParam));
+            var fieldExpression = Expression.MemberInit(Expression.New(returnType.GetConstructor(new[] { totalCountExp.Type, field.ArgumentParam!.Type }), totalCountExp, field.ArgumentParam));
             field.UpdateExpression(fieldExpression);
->>>>>>> ab2e702b
         }
 
-        public override Expression GetExpression(Field field, Expression expression, ParameterExpression argExpression, dynamic arguments, Expression context, bool servicesPass, ParameterReplacer parameterReplacer)
+        public override Expression GetExpression(Field field, Expression expression, ParameterExpression? argExpression, dynamic? arguments, Expression context, bool servicesPass, ParameterReplacer parameterReplacer)
         {
-<<<<<<< HEAD
-            // totalCountExp gets executed once in the new Connection() {} and we can reuse it
-            var totalCountExp = Expression.Call(isQueryable ? typeof(Queryable) : typeof(Enumerable), "Count", new Type[] { listType! }, resolve);
-            var expression = Expression.MemberInit(Expression.New(returnType.GetConstructor(new[] { totalCountExp.Type, field.ArgumentParam!.Type }), totalCountExp, field.ArgumentParam));
-            return expression;
-        }
-
-        public override Expression GetExpression(Field field, Expression expression, ParameterExpression? argExpression, dynamic arguments, Expression context, ParameterReplacer parameterReplacer)
-        {
-=======
             // second pass with services we have the new edges shape. We need to handle things on the EdgeExtension
             if (servicesPass)
                 return expression;
 
+            if (arguments == null)
+                arguments = new { };
+
             // check and set up arguments
->>>>>>> ab2e702b
             if (arguments.Before != null && arguments.After != null)
                 throw new ArgumentException($"Field only supports either before or after being supplied, not both.");
             if (arguments.First != null && arguments.First < 0)
@@ -213,21 +174,10 @@
             arguments.AfterNum = ConnectionHelper.DeserializeCursor(arguments.After);
             arguments.BeforeNum = ConnectionHelper.DeserializeCursor(arguments.Before);
 
-<<<<<<< HEAD
-            // we get the arguments at this level but need to use them on the edge field
-            edgesExtension!.ArgExpression = argExpression;
-
-            // Here we now have the original context needed in our edges expression to use in the sub fields
-            originalFieldExpression = parameterReplacer.Replace(expression, field.FieldParam!, context);
-            // we also can apply any extensions before us
-            foreach (var extension in extensions!)
-=======
-
             // totalCountExp gets executed once in the new Connection() {} and we can reuse it
-            var edgeExpression = edgesField.Resolve;
+            var edgeExpression = edgesField!.Resolve;
 
             if (edgesField.Extensions.Any())
->>>>>>> ab2e702b
             {
                 // if we have other extensions (filter etc) we need to apply them to the totalCount
                 foreach (var extension in extensionsBeforePaging)
@@ -235,16 +185,8 @@
                     edgeExpression = extension.GetExpression(edgesField, edgeExpression, argExpression, arguments, context, servicesPass, parameterReplacer);
                 }
             }
-<<<<<<< HEAD
-            // update the edge field
-            edgesField!.UpdateExpression(originalFieldExpression);
-
-            // we need to return new expressions here so all the types match processing further
-            var fieldExpression = BuildNewConnectionExpression(field, returnType!, originalFieldExpression);
-=======
-            var totalCountExp = Expression.Call(isQueryable ? typeof(Queryable) : typeof(Enumerable), "Count", new Type[] { listType }, edgeExpression);
-            expression = Expression.MemberInit(Expression.New(returnType.GetConstructor(new[] { totalCountExp.Type, field.ArgumentParam.Type }), totalCountExp, field.ArgumentParam));
->>>>>>> ab2e702b
+            var totalCountExp = Expression.Call(isQueryable ? typeof(Queryable) : typeof(Enumerable), "Count", new Type[] { listType! }, edgeExpression);
+            expression = Expression.MemberInit(Expression.New(returnType!.GetConstructor(new[] { totalCountExp.Type, field.ArgumentParam!.Type }), totalCountExp, field.ArgumentParam));
 
             return expression;
         }
