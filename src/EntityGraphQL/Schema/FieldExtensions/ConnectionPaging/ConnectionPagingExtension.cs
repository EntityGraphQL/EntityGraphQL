--- conflicted
+++ resolved
@@ -93,11 +93,7 @@
             field.Extensions = field.Extensions.Skip(extensionsBeforePaging.Count).ToList();
 
             // We use this extension to update the Edges context by inserting the Select() which we get from the above extension
-<<<<<<< HEAD
-            var edgesExtension = new ConnectionEdgeExtension(listType, isQueryable, field.ArgumentParam!, field.ArgumentParam!, extensionsBeforePaging);
-=======
-            var edgesExtension = new ConnectionEdgeExtension(listType, isQueryable, field.ArgumentParam, field.ArgumentParam, extensionsBeforePaging, field.FieldParam);
->>>>>>> df698d17
+            var edgesExtension = new ConnectionEdgeExtension(listType, isQueryable, field.ArgumentParam!, field.ArgumentParam!, extensionsBeforePaging, field.FieldParam!);
             edgesField.AddExtension(edgesExtension);
             // Move the arguments definition to the Edges field as it needs them for processing
             // don't push field.FieldParam over as we rebuild the field from the parent context
@@ -146,11 +142,7 @@
             field.UpdateExpression(fieldExpression);
         }
 
-<<<<<<< HEAD
-        public override Expression GetExpression(Field field, Expression expression, ParameterExpression? argExpression, dynamic? arguments, Expression context, bool servicesPass, ParameterReplacer parameterReplacer)
-=======
-        public override Expression GetExpression(Field field, Expression expression, ParameterExpression argExpression, dynamic arguments, Expression context, IGraphQLNode parentNode, bool servicesPass, ParameterReplacer parameterReplacer)
->>>>>>> df698d17
+        public override Expression GetExpression(Field field, Expression expression, ParameterExpression? argExpression, dynamic? arguments, Expression context, IGraphQLNode? parentNode, bool servicesPass, ParameterReplacer parameterReplacer)
         {
             // second pass with services we have the new edges shape. We need to handle things on the EdgeExtension
             if (servicesPass)
