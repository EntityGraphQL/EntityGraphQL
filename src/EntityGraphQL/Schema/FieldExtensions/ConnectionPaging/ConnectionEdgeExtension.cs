using System;
using System.Collections.Generic;
using System.Linq;
using System.Linq.Expressions;
using EntityGraphQL.Compiler;
using EntityGraphQL.Compiler.Util;
using EntityGraphQL.Extensions;

namespace EntityGraphQL.Schema.FieldExtensions;

internal class ConnectionEdgeExtension : BaseFieldExtension
{
    /// <summary>
    /// This is passed down from the original field
    /// </summary>
    private readonly ParameterExpression argsExpression;

    private readonly ParameterExpression argumentParam;
    private readonly ParameterExpression originalFieldParam;
    private readonly Type listType;
    private readonly ParameterExpression firstSelectParam;
    private readonly bool isQueryable;
    private readonly List<IFieldExtension> extensions;

    public ConnectionEdgeExtension(Type listType, bool isQueryable, ParameterExpression argsExpression, ParameterExpression argumentParam, List<IFieldExtension> extensions, ParameterExpression fieldParam)
    {
        this.listType = listType;
        this.isQueryable = isQueryable;
        this.extensions = extensions;
        this.argsExpression = argsExpression;
        firstSelectParam = Expression.Parameter(listType, "edgeNode");
        this.argumentParam = argumentParam;
        this.originalFieldParam = fieldParam;
    }

<<<<<<< HEAD
    public override Expression GetExpression(Field field, Expression expression, ParameterExpression? argExpression, dynamic? arguments, Expression context, bool servicesPass, ParameterReplacer parameterReplacer)
    {
        expression = servicesPass ? expression : field.Resolve!;
=======
    public override Expression GetExpression(Field field, Expression expression, ParameterExpression argExpression, dynamic arguments, Expression context, IGraphQLNode parentNode, bool servicesPass, ParameterReplacer parameterReplacer)
    {
        // field.Resolve will be built with the original field context and needs to be updated
        expression = servicesPass ? expression : parameterReplacer.Replace(field.Resolve, this.originalFieldParam, parentNode.RootParameter);
>>>>>>> df698d17
        // expression here is the adjusted Connection<T>(). This field (edges) is where we deal with the list again - field.Resolve
        foreach (var extension in extensions)
        {
            expression = extension.GetExpression(field, expression, argExpression, arguments, context, parentNode, servicesPass, parameterReplacer);
        }

        if (servicesPass)
            return expression; // don't need to do paging as it is done already

        var edgeExpression = Expression.Call(isQueryable ? typeof(QueryableExtensions) : typeof(EnumerableExtensions), "Take", new Type[] { listType },
            Expression.Call(isQueryable ? typeof(QueryableExtensions) : typeof(EnumerableExtensions), "Skip", new Type[] { listType },
                expression,
                Expression.Call(typeof(ConnectionHelper), "GetSkipNumber", null, argumentParam)
            ),
            Expression.Call(typeof(ConnectionHelper), "GetTakeNumber", null, argumentParam)
        );

        // First we select the edge node as the full object
        // we later change this to a anonymous object to not have the full table returned from EF
        // This happens later as we don't know what the query has selected yet
        expression = Expression.Call(isQueryable ? typeof(Queryable) : typeof(Enumerable), "Select", new Type[] { listType, field.ReturnType.SchemaType.TypeDotnet },
            edgeExpression,
            // we have the node selection from ConnectionEdgeNodeExtension we can insert into here for a nice EF compatible query
            Expression.Lambda(Expression.MemberInit(Expression.New(field.ReturnType.SchemaType.TypeDotnet),
                new List<MemberBinding>
                {
                    Expression.Bind(field.ReturnType.SchemaType.TypeDotnet.GetProperty("Node"), firstSelectParam)
                }
            ), firstSelectParam)
        );

        return expression;
    }

    public override (Expression, ParameterExpression?) ProcessExpressionPreSelection(GraphQLFieldType fieldType, Expression baseExpression, ParameterExpression? listTypeParam, ParameterReplacer parameterReplacer)
    {
        foreach (var extension in extensions)
        {
            (baseExpression, listTypeParam) = extension.ProcessExpressionPreSelection(fieldType, baseExpression, listTypeParam, parameterReplacer);
        }

        return (baseExpression, listTypeParam);
    }
    public override (Expression baseExpression, Dictionary<string, CompiledField> selectionExpressions, ParameterExpression? selectContextParam) ProcessExpressionSelection(GraphQLFieldType fieldType, Expression baseExpression, Dictionary<string, CompiledField> selectionExpressions, ParameterExpression? selectContextParam, bool servicesPass, ParameterReplacer parameterReplacer)
    {
        foreach (var extension in extensions)
        {
            (baseExpression, selectionExpressions, selectContextParam) = extension.ProcessExpressionSelection(fieldType, baseExpression, selectionExpressions, selectContextParam, servicesPass, parameterReplacer);
        }

        if (servicesPass)
            return (baseExpression, selectionExpressions, selectContextParam);

        // we now know the fields they want to select so we rebuild the base expression
        // remove the above Select(new ConnectionEdge<T>(), ...)
        baseExpression = ((MethodCallExpression)baseExpression).Arguments[0];
        // remove null check as it is not required
        var anonNewExpression = ((ConditionalExpression)selectionExpressions["node"].Expression).IfFalse;
        var anonType = anonNewExpression.Type;
        var edgeType = typeof(ConnectionEdge<>).MakeGenericType(anonType);
        var edgeParam = Expression.Parameter(edgeType, "newEdgeParam");
        var newNodeExpression = parameterReplacer.ReplaceByType(anonNewExpression, firstSelectParam.Type, firstSelectParam);

        baseExpression = Expression.Call(isQueryable ? typeof(Queryable) : typeof(Enumerable), "Select", new Type[] { listType, edgeType },
            baseExpression,
            // we have the node selection from ConnectionEdgeNodeExtension we can insert into here for a nice EF compatible query
            Expression.Lambda(Expression.MemberInit(Expression.New(edgeType),
                new List<MemberBinding>
                {
                    Expression.Bind(edgeType.GetProperty("Node"), newNodeExpression)
                }
            ), firstSelectParam)
        );

        var idxParam = Expression.Parameter(typeof(int), "cursor_idx");
        // now select with cursor
        baseExpression = Expression.Call(typeof(Enumerable), "Select", new Type[] { edgeType, edgeType },
            baseExpression,
            Expression.Lambda(
                Expression.MemberInit(Expression.New(edgeType),
                    new List<MemberBinding>
                    {
                        Expression.Bind(edgeType.GetProperty("Node"), Expression.PropertyOrField(edgeParam, "Node")),
                        Expression.Bind(edgeType.GetProperty("Cursor"), Expression.Call(typeof(ConnectionHelper), "GetCursor", null, argsExpression, idxParam))
                    }
                ),
                edgeParam,
                idxParam
            )
        );

        selectionExpressions["node"].Expression = Expression.PropertyOrField(edgeParam, "Node");
        if (selectionExpressions.ContainsKey("cursor"))
            selectionExpressions["cursor"].Expression = Expression.PropertyOrField(edgeParam, "Cursor");

        return (baseExpression, selectionExpressions, edgeParam);
    }
}<|MERGE_RESOLUTION|>--- conflicted
+++ resolved
@@ -33,16 +33,10 @@
         this.originalFieldParam = fieldParam;
     }
 
-<<<<<<< HEAD
-    public override Expression GetExpression(Field field, Expression expression, ParameterExpression? argExpression, dynamic? arguments, Expression context, bool servicesPass, ParameterReplacer parameterReplacer)
-    {
-        expression = servicesPass ? expression : field.Resolve!;
-=======
-    public override Expression GetExpression(Field field, Expression expression, ParameterExpression argExpression, dynamic arguments, Expression context, IGraphQLNode parentNode, bool servicesPass, ParameterReplacer parameterReplacer)
+    public override Expression GetExpression(Field field, Expression expression, ParameterExpression? argExpression, dynamic? arguments, Expression context, IGraphQLNode? parentNode, bool servicesPass, ParameterReplacer parameterReplacer)
     {
         // field.Resolve will be built with the original field context and needs to be updated
-        expression = servicesPass ? expression : parameterReplacer.Replace(field.Resolve, this.originalFieldParam, parentNode.RootParameter);
->>>>>>> df698d17
+        expression = servicesPass ? expression : parameterReplacer.Replace(field.Resolve!, originalFieldParam, parentNode!.RootParameter!);
         // expression here is the adjusted Connection<T>(). This field (edges) is where we deal with the list again - field.Resolve
         foreach (var extension in extensions)
         {
