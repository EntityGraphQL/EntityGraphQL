--- conflicted
+++ resolved
@@ -24,11 +24,7 @@
         /// <param name="expression">The current expression for the field</param>
         /// <param name="arguments">The values of the arguments. Null if field have no arguments</param>
         /// <returns></returns>
-<<<<<<< HEAD
-        public virtual Expression GetExpression(Field field, Expression expression, ParameterExpression? argExpression, dynamic arguments, Expression context, ParameterReplacer parameterReplacer)
-=======
-        public virtual Expression GetExpression(Field field, Expression expression, ParameterExpression argExpression, dynamic arguments, Expression context, bool servicesPass, ParameterReplacer parameterReplacer)
->>>>>>> ab2e702b
+        public virtual Expression GetExpression(Field field, Expression expression, ParameterExpression? argExpression, dynamic? arguments, Expression context, bool servicesPass, ParameterReplacer parameterReplacer)
         {
             return expression;
         }
@@ -46,11 +42,7 @@
         /// <param name="baseExpression">Scalar: the expression. ListSelection: The expression used to add .Select() to. ObjectProjection: the base expression which fields are selected from</param>
         /// <param name="selectionExpressions">Scalar: null. ListSelection: The selection fields used in .Select(). ObjectProjection: The fields used in the new { field1 = ..., field2 = ... }</param>
         /// <returns></returns>
-<<<<<<< HEAD
-        public virtual (Expression baseExpression, Dictionary<string, CompiledField> selectionExpressions, ParameterExpression? selectContextParam) ProcessExpressionSelection(GraphQLFieldType fieldType, Expression baseExpression, Dictionary<string, CompiledField> selectionExpressions, ParameterExpression? selectContextParam, ParameterReplacer parameterReplacer)
-=======
-        public virtual (Expression baseExpression, Dictionary<string, CompiledField> selectionExpressions, ParameterExpression selectContextParam) ProcessExpressionSelection(GraphQLFieldType fieldType, Expression baseExpression, Dictionary<string, CompiledField> selectionExpressions, ParameterExpression selectContextParam, bool servicesPass, ParameterReplacer parameterReplacer)
->>>>>>> ab2e702b
+        public virtual (Expression baseExpression, Dictionary<string, CompiledField> selectionExpressions, ParameterExpression? selectContextParam) ProcessExpressionSelection(GraphQLFieldType fieldType, Expression baseExpression, Dictionary<string, CompiledField> selectionExpressions, ParameterExpression? selectContextParam, bool servicesPass, ParameterReplacer parameterReplacer)
         {
             return (baseExpression, selectionExpressions, selectContextParam);
         }
