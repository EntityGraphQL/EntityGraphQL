--- conflicted
+++ resolved
@@ -77,11 +77,7 @@
             return type.IsEnumerableOrArray() || (type.IsClass && type != typeof(string));
         }
 
-<<<<<<< HEAD
-        public override Expression GetExpression(Field field, Expression expression, ParameterExpression? argExpression, dynamic? arguments, Expression context, bool servicesPass, ParameterReplacer parameterReplacer)
-=======
-        public override Expression GetExpression(Field field, Expression expression, ParameterExpression argExpression, dynamic arguments, Expression context, IGraphQLNode parentNode, bool servicesPass, ParameterReplacer parameterReplacer)
->>>>>>> df698d17
+        public override Expression GetExpression(Field field, Expression expression, ParameterExpression? argExpression, dynamic? arguments, Expression context, IGraphQLNode? parentNode, bool servicesPass, ParameterReplacer parameterReplacer)
         {
             // things are sorted already and the field shape has changed
             if (servicesPass)
