--- conflicted
+++ resolved
@@ -77,11 +77,7 @@
             return type.IsEnumerableOrArray() || (type.IsClass && type != typeof(string));
         }
 
-<<<<<<< HEAD
-        public override Expression GetExpression(Field field, Expression expression, ParameterExpression? argExpression, dynamic arguments, Expression context, ParameterReplacer parameterReplacer)
-=======
-        public override Expression GetExpression(Field field, Expression expression, ParameterExpression argExpression, dynamic arguments, Expression context, bool servicesPass, ParameterReplacer parameterReplacer)
->>>>>>> ab2e702b
+        public override Expression GetExpression(Field field, Expression expression, ParameterExpression? argExpression, dynamic? arguments, Expression context, bool servicesPass, ParameterReplacer parameterReplacer)
         {
             // things are sorted already and the field shape has changed
             if (servicesPass)
