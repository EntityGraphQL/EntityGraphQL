using System.Collections.Generic;
using System.Linq.Expressions;
using EntityGraphQL.Compiler;
using EntityGraphQL.Compiler.Util;

namespace EntityGraphQL.Schema.FieldExtensions
{
    public interface IFieldExtension
    {
        /// <summary>
        /// Configure the field. Called once on adding the extension to the field. You can set up the
        /// expression here or prepare what you need to set up the expression in the next steps
        /// </summary>
        /// <param name="schema"></param>
        /// <param name="field"></param>
        void Configure(ISchemaProvider schema, Field field);

        /// <summary>
        /// Called when the field is used in a query. This is at the compiling of the query stage, it is before the
        /// field expression is joined with a Select() or built into a new {}.
        /// Use this as a chance to make any expression changes based on arguments or do rules/error checks on arguments.
        /// 
        /// This should be thread safe
        /// </summary>
        /// <param name="field"></param>
        /// <param name="expression">The current expression for the field</param>
        /// <param name="argExpression">The ParameterExpression used for accessing the arguments. Null if the field has no augments</param>
        /// <param name="arguments">The values of the arguments. Null if field have no arguments</param>
        /// <param name="context">The context of the schema</param>
        /// <param name="servicesPass">True if this is the second visit. This means the object graph is built and we are now bringing in fields that use services</param>
        /// <returns></returns>
<<<<<<< HEAD
        Expression GetExpression(Field field, Expression expression, ParameterExpression? argExpression, dynamic? arguments, Expression context, bool servicesPass, ParameterReplacer parameterReplacer);
=======
        Expression GetExpression(Field field, Expression expression, ParameterExpression argExpression, dynamic arguments, Expression context, IGraphQLNode parentNode, bool servicesPass, ParameterReplacer parameterReplacer);
>>>>>>> df698d17
        /// <summary>
        /// Called when the field is being finalized for execution but we have not yet selected the fields for selection on this expression
        /// Not called for GraphQLFieldType.Scalar
        /// 
        /// This should be thread safe
        /// </summary>
        /// <param name="fieldType">Type of field being built. ListSelection or ObjectProjection</param>
        /// <param name="baseExpression">ListSelection: The expression used to add .Select() to. ObjectProjection: the base expression which fields are selected from</param>
        /// <param name="listTypeParam">For ListSelection the expression for the context of the list selection about to happen</param>
        /// <returns></returns>
        (Expression, ParameterExpression?) ProcessExpressionPreSelection(GraphQLFieldType fieldType, Expression baseExpression, ParameterExpression? listTypeParam, ParameterReplacer parameterReplacer);
        /// <summary>
        /// Called when the field is being finalized for execution but we have not yet created a new {} expression for the select.
        /// Not called for GraphQLFieldType.Scalar
        /// 
        /// This should be thread safe
        /// </summary>
        /// <param name="fieldType">Type of field being built. ListSelection or ObjectProjection</param>
        /// <param name="baseExpression">ListSelection: The expression used to add .Select() to. ObjectProjection: the base expression which fields are selected from</param>
        /// <param name="selectionExpressions">ListSelection: The selection fields used in .Select(). ObjectProjection: The fields used in the new { field1 = ..., field2 = ... }</param>
        /// <returns></returns>
        (Expression baseExpression, Dictionary<string, CompiledField> selectionExpressions, ParameterExpression? selectContextParam) ProcessExpressionSelection(GraphQLFieldType fieldType, Expression baseExpression, Dictionary<string, CompiledField> selectionExpressions, ParameterExpression? selectContextParam, bool servicesPass, ParameterReplacer parameterReplacer);
        /// <summary>
        /// Called when the field is being finalized for execution
        /// 
        /// This should be thread safe
        /// </summary>
        /// <param name="fieldType"></param>
        /// <param name="expression">The final expression for the field</param>
        /// <returns></returns>
        Expression ProcessScalarExpression(Expression expression, ParameterReplacer parameterReplacer);
    }
}<|MERGE_RESOLUTION|>--- conflicted
+++ resolved
@@ -29,11 +29,7 @@
         /// <param name="context">The context of the schema</param>
         /// <param name="servicesPass">True if this is the second visit. This means the object graph is built and we are now bringing in fields that use services</param>
         /// <returns></returns>
-<<<<<<< HEAD
-        Expression GetExpression(Field field, Expression expression, ParameterExpression? argExpression, dynamic? arguments, Expression context, bool servicesPass, ParameterReplacer parameterReplacer);
-=======
-        Expression GetExpression(Field field, Expression expression, ParameterExpression argExpression, dynamic arguments, Expression context, IGraphQLNode parentNode, bool servicesPass, ParameterReplacer parameterReplacer);
->>>>>>> df698d17
+        Expression GetExpression(Field field, Expression expression, ParameterExpression? argExpression, dynamic? arguments, Expression context, IGraphQLNode? parentNode, bool servicesPass, ParameterReplacer parameterReplacer);
         /// <summary>
         /// Called when the field is being finalized for execution but we have not yet selected the fields for selection on this expression
         /// Not called for GraphQLFieldType.Scalar
