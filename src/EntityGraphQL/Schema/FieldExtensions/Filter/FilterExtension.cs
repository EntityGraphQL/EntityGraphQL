using System;
using System.Linq;
using System.Linq.Expressions;
using EntityGraphQL.Compiler.Util;
using EntityGraphQL.Extensions;

namespace EntityGraphQL.Schema.FieldExtensions
{
    public class FilterExtension : BaseFieldExtension
    {
        private bool isQueryable;
        private Type? listType;

        /// <summary>
        /// Configure the field for a filter argument. Do as much as we can here as it is only executed once.
        /// </summary>
        /// <param name="schema"></param>
        /// <param name="field"></param>
        public override void Configure(ISchemaProvider schema, Field field)
        {
            if (field.Resolve == null)
                throw new EntityGraphQLCompilerException($"FilterExtension requires a Resolve function set on the field");

            if (!field.Resolve.Type.IsEnumerableOrArray())
                throw new ArgumentException($"Expression for field {field.Name} must be a collection to use FilterExtension. Found type {field.ReturnType.TypeDotnet}");

            listType = field.ReturnType.TypeDotnet.GetEnumerableOrArrayType()!;

            // Update field arguments
            var args = Activator.CreateInstance(typeof(FilterArgs<>).MakeGenericType(listType));
            field.AddArguments(args);

            isQueryable = typeof(IQueryable).IsAssignableFrom(field.Resolve.Type);
        }

<<<<<<< HEAD
        public override Expression GetExpression(Field field, Expression expression, ParameterExpression? argExpression, dynamic arguments, Expression context, ParameterReplacer parameterReplacer)
=======
        public override Expression GetExpression(Field field, Expression expression, ParameterExpression argExpression, dynamic arguments, Expression context, bool servicesPass, ParameterReplacer parameterReplacer)
>>>>>>> ab2e702b
        {
            // data is already filtered
            if (servicesPass)
                return expression;

            // we have current context update Items field
<<<<<<< HEAD
            if (arguments.Filter != null && arguments.Filter.HasValue)
                expression = Expression.Call(isQueryable ? typeof(Queryable) : typeof(Enumerable), "Where", new Type[] { listType! }, expression, arguments.Filter.Query);
=======
            if (arguments != null && arguments?.Filter != null && arguments?.Filter.HasValue)
            {
                expression = Expression.Call(isQueryable ? typeof(Queryable) : typeof(Enumerable), "Where", new Type[] { listType }, expression, arguments!.Filter.Query);
            }
>>>>>>> ab2e702b

            return expression;
        }
    }
}<|MERGE_RESOLUTION|>--- conflicted
+++ resolved
@@ -1,6 +1,7 @@
 using System;
 using System.Linq;
 using System.Linq.Expressions;
+using EntityGraphQL.Compiler;
 using EntityGraphQL.Compiler.Util;
 using EntityGraphQL.Extensions;
 
@@ -33,26 +34,17 @@
             isQueryable = typeof(IQueryable).IsAssignableFrom(field.Resolve.Type);
         }
 
-<<<<<<< HEAD
-        public override Expression GetExpression(Field field, Expression expression, ParameterExpression? argExpression, dynamic arguments, Expression context, ParameterReplacer parameterReplacer)
-=======
-        public override Expression GetExpression(Field field, Expression expression, ParameterExpression argExpression, dynamic arguments, Expression context, bool servicesPass, ParameterReplacer parameterReplacer)
->>>>>>> ab2e702b
+        public override Expression GetExpression(Field field, Expression expression, ParameterExpression? argExpression, dynamic? arguments, Expression context, bool servicesPass, ParameterReplacer parameterReplacer)
         {
             // data is already filtered
             if (servicesPass)
                 return expression;
 
             // we have current context update Items field
-<<<<<<< HEAD
-            if (arguments.Filter != null && arguments.Filter.HasValue)
-                expression = Expression.Call(isQueryable ? typeof(Queryable) : typeof(Enumerable), "Where", new Type[] { listType! }, expression, arguments.Filter.Query);
-=======
             if (arguments != null && arguments?.Filter != null && arguments?.Filter.HasValue)
             {
-                expression = Expression.Call(isQueryable ? typeof(Queryable) : typeof(Enumerable), "Where", new Type[] { listType }, expression, arguments!.Filter.Query);
+                expression = Expression.Call(isQueryable ? typeof(Queryable) : typeof(Enumerable), "Where", new Type[] { listType! }, expression, arguments!.Filter.Query);
             }
->>>>>>> ab2e702b
 
             return expression;
         }
