--- conflicted
+++ resolved
@@ -14,13 +14,8 @@
     /// </summary>
     public class Field : IField
     {
-<<<<<<< HEAD
+        public FieldType FieldType { get; } = FieldType.Query;
         public IDictionary<string, ArgType> Arguments { get; set; } = new Dictionary<string, ArgType>();
-=======
-        public FieldType FieldType { get => FieldType.Query; }
-        private readonly Dictionary<string, ArgType> allArguments = new();
-        public IDictionary<string, ArgType> Arguments { get { return allArguments; } }
->>>>>>> 9c4f5d1b
 
         public ParameterExpression? ArgumentParam { get; set; }
         private readonly ISchemaProvider schema;
@@ -33,7 +28,7 @@
         public bool IsDeprecated { get; set; }
         public string? DeprecationReason { get; set; }
 
-        public Expression? ResolveExpression { get; private set; }
+        public Expression? Resolve { get; private set; }
         /// <summary>
         /// Services required to be injected for this fields selection
         /// </summary>
@@ -43,7 +38,6 @@
 
         public Type? ArgumentsType { get; set; }
 
-<<<<<<< HEAD
         public IEnumerable<string> RequiredArgumentNames
         {
             get
@@ -56,8 +50,6 @@
             }
         }
 
-=======
->>>>>>> 9c4f5d1b
         public GqlTypeInfo ReturnType { get; private set; }
         /// <summary>
         /// If true the arguments on the field are used internally for processing (usually in extensions that change the 
@@ -82,12 +74,12 @@
                     // they are wanting services injected
                     var call = (MethodCallExpression)resolve.Body;
                     var lambdaExpression = (LambdaExpression)((UnaryExpression)call.Arguments.First()).Operand;
-                    ResolveExpression = lambdaExpression.Body;
+                    Resolve = lambdaExpression.Body;
                     Services = lambdaExpression.Parameters.Select(p => p.Type).ToList();
                 }
                 else
                 {
-                    ResolveExpression = resolve.Body;
+                    Resolve = resolve.Body;
                 }
                 FieldParam = resolve.Parameters.First();
                 ArgumentParam = resolve.Parameters.Count == 1 ? null : resolve.Parameters.ElementAt(1);
@@ -113,7 +105,7 @@
         {
             if (argTypes != null)
             {
-                allArguments = ExpressionUtil.ObjectToDictionaryArgs(schema, argTypes, schema.SchemaFieldNamer);
+                Arguments = ExpressionUtil.ObjectToDictionaryArgs(schema, argTypes, schema.SchemaFieldNamer);
                 ArgumentsType = argTypes.GetType();
             }
         }
@@ -140,11 +132,16 @@
             var parameterReplacer = new ParameterReplacer();
 
             var argParam = Expression.Parameter(newArgType, $"arg_{newArgType.Name}");
-            if (ArgumentParam != null && ResolveExpression != null)
-                ResolveExpression = parameterReplacer.Replace(ResolveExpression, ArgumentParam, argParam);
+            if (ArgumentParam != null && Resolve != null)
+                Resolve = parameterReplacer.Replace(Resolve, ArgumentParam, argParam);
 
             ArgumentParam = argParam;
             ArgumentsType = newArgType;
+        }
+
+        public void UpdateReturnType(GqlTypeInfo gqlTypeInfo)
+        {
+            ReturnType = gqlTypeInfo;
         }
 
         /// <summary>
@@ -154,20 +151,8 @@
         /// <returns></returns>
         public IField UpdateExpression(Expression expression)
         {
-            ResolveExpression = expression;
-            return this;
-        }
-
-<<<<<<< HEAD
-
-        public Field(ISchemaProvider schema, string name, LambdaExpression resolve, string description, object? argTypes, GqlTypeInfo returnType, RequiredAuthorization? claims, Func<string, string> fieldNamer)
-            : this(schema, name, resolve, description, returnType, claims, fieldNamer)
-        {
-            if (argTypes != null)
-            {
-                Arguments = ExpressionUtil.ObjectToDictionaryArgs(schema, argTypes, fieldNamer);
-                ArgumentsType = argTypes.GetType();
-            }
+            Resolve = expression;
+            return this;
         }
 
         public bool HasArgumentByName(string argName)
@@ -175,8 +160,6 @@
             return Arguments.ContainsKey(argName);
         }
 
-=======
->>>>>>> 9c4f5d1b
         public ArgType GetArgumentType(string argName)
         {
             return Arguments[argName];
@@ -293,24 +276,9 @@
             extension.Configure(schema, this);
         }
 
-<<<<<<< HEAD
         public ExpressionResult GetExpression(Expression fieldExpression, Expression fieldContext, ParameterExpression? schemaContext, Dictionary<string, Expression> args, bool contextChanged)
         {
             var result = new ExpressionResult(fieldExpression, Services);
-=======
-        /// <summary>
-        /// Builds and returns the fields Resolve as an Expression
-        /// </summary>
-        /// <param name="context"></param>
-        /// <param name="args"></param>
-        /// <returns></returns>
-        public ExpressionResult? GetExpression(Expression context, Dictionary<string, object>? args)
-        {
-            if (ResolveExpression == null)
-                return null;
-
-            var result = new ExpressionResult(ResolveExpression, Services);
->>>>>>> 9c4f5d1b
             // don't store parameterReplacer as a class field as GetExpression is caleld in compiling - i.e. across threads
             var parameterReplacer = new ParameterReplacer();
             PrepareExpressionResult(args, this, result, parameterReplacer, fieldExpression, contextChanged);
@@ -326,12 +294,8 @@
             return result;
         }
 
-<<<<<<< HEAD
 
         private void PrepareExpressionResult(Dictionary<string, Expression> args, Field field, ExpressionResult result, ParameterReplacer parameterReplacer, Expression context, bool servicesPass)
-=======
-        private void PrepareExpressionResult(Dictionary<string, object>? args, Field field, ExpressionResult result, ParameterReplacer parameterReplacer, Expression context)
->>>>>>> 9c4f5d1b
         {
             if (field.ArgumentsType != null && args != null && FieldParam != null)
             {
@@ -341,46 +305,35 @@
                 // if they used AddField("field", new { id = Required<int>() }) the compiler makes properties and a constructor with the values passed in
                 foreach (var argField in field.Arguments.Values)
                 {
-                    object? val;
-                    if (args.ContainsKey(argField.Name) && args[argField.Name] is Expression expression)
-                    {
-                        // this value comes from the variables from the query document
-                        result.Expression = parameterReplacer.Replace(result.Expression, field.ArgumentParam!, expression, replaceWholeExpression: true);
-                        val = null;
-                        propVals.Add((PropertyInfo)argField.MemberInfo, val);
+                    var val = BuildArgumentFromMember(args, field, argField.Name, argField.RawType, argField.DefaultValue);
+                    // if this was a EntityQueryType we actually get a Func from BuildArgumentFromMember but the anonymous type requires EntityQueryType<>. We marry them here, this allows users to EntityQueryType<> as a Func in LINQ methods while not having it defined until runtime
+                    if (argField.Type.TypeDotnet.IsConstructedGenericType && argField.Type.TypeDotnet.GetGenericTypeDefinition() == typeof(EntityQueryType<>))
+                    {
+                        // make sure we create a new instance and not update the schema
+                        var entityQuery = Activator.CreateInstance(argField.Type.TypeDotnet);
+
+                        // set Query
+                        var hasValue = val != null;
+                        if (hasValue)
+                        {
+                            var genericProp = entityQuery.GetType().GetProperty("Query");
+                            genericProp.SetValue(entityQuery, val);
+                        }
+
+                        if (argField.MemberInfo is PropertyInfo info)
+                            propVals.Add(info, entityQuery);
+                        else
+                            fieldVals.Add((FieldInfo)argField.MemberInfo, entityQuery);
                     }
                     else
                     {
-                        val = BuildArgumentFromMember(args, field, argField.Name, argField.RawType, argField.DefaultValue);
-                        // if this was a EntityQueryType we actually get a Func from BuildArgumentFromMember but the anonymous type requires EntityQueryType<>. We marry them here, this allows users to EntityQueryType<> as a Func in LINQ methods while not having it defined until runtime
-                        if (argField.Type.TypeDotnet.IsConstructedGenericType && argField.Type.TypeDotnet.GetGenericTypeDefinition() == typeof(EntityQueryType<>))
-                        {
-                            // make sure we create a new instance and not update the schema
-                            var entityQuery = Activator.CreateInstance(argField.Type.TypeDotnet);
-
-                            // set Query
-                            var hasValue = val != null;
-                            if (hasValue)
-                            {
-                                var genericProp = entityQuery.GetType().GetProperty("Query");
-                                genericProp.SetValue(entityQuery, val);
-                            }
-
-                            if (argField.MemberInfo is PropertyInfo info)
-                                propVals.Add(info, entityQuery);
-                            else
-                                fieldVals.Add((FieldInfo)argField.MemberInfo, entityQuery);
-                        }
+                        // this could be int to RequiredField<int>
+                        if (val != null && val.GetType() != argField.RawType)
+                            val = ExpressionUtil.ChangeType(val, argField.RawType);
+                        if (argField.MemberInfo is PropertyInfo info)
+                            propVals.Add(info, val);
                         else
-                        {
-                            // this could be int to RequiredField<int>
-                            if (val != null && val.GetType() != argField.RawType)
-                                val = ExpressionUtil.ChangeType(val, argField.RawType);
-                            if (argField.MemberInfo is PropertyInfo info)
-                                propVals.Add(info, val);
-                            else
-                                fieldVals.Add((FieldInfo)argField.MemberInfo, val);
-                        }
+                            fieldVals.Add((FieldInfo)argField.MemberInfo, val);
                     }
                 }
                 // create a copy of the anonymous object. It will have the default values set
@@ -414,7 +367,6 @@
                     // tell them this expression has another parameter
                     result.AddConstantParameter(ArgumentParam, argumentValues);
                 }
-<<<<<<< HEAD
                 if (Extensions.Count > 0)
                 {
                     foreach (var m in Extensions)
@@ -432,12 +384,10 @@
                         result.Expression = m.GetExpression(this, result.Expression, ArgumentParam, null, context, servicesPass, parameterReplacer);
                     }
                 }
-=======
->>>>>>> 9c4f5d1b
-            }
-        }
-
-        private static object? BuildArgumentFromMember(Dictionary<string, object>? args, Field field, string memberName, Type memberType, object? defaultValue)
+            }
+        }
+
+        private static object? BuildArgumentFromMember(Dictionary<string, Expression>? args, Field field, string memberName, Type memberType, object? defaultValue)
         {
             string argName = memberName;
             // check we have required arguments
@@ -449,7 +399,7 @@
                 {
                     throw new EntityGraphQLCompilerException($"Field '{field.Name}' missing required argument '{argName}'");
                 }
-                var item = args[argName];
+                var item = Expression.Lambda(args[argName]).Compile().DynamicInvoke();
                 var constructor = memberType.GetConstructor(new[] { item.GetType() });
                 if (constructor == null)
                 {
@@ -480,7 +430,7 @@
             }
             else if (args != null && args.ContainsKey(argName))
             {
-                return args[argName];
+                return Expression.Lambda(args[argName]).Compile().DynamicInvoke();
             }
             else
             {
