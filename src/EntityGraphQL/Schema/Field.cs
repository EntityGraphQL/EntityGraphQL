using System;
using System.Collections.Generic;
using System.Linq;
using System.Linq.Expressions;
using System.Reflection;
using EntityGraphQL.Compiler;
using EntityGraphQL.Compiler.Util;
using EntityGraphQL.Schema.FieldExtensions;

namespace EntityGraphQL.Schema
{
    /// <summary>
    /// Describes an entity field. It's expression based on the base type (your data model) and it's mapped return type
    /// </summary>
    public class Field : IField
    {
        public FieldType FieldType { get; } = FieldType.Query;
        public IDictionary<string, ArgType> Arguments { get; set; } = new Dictionary<string, ArgType>();

        public ParameterExpression? ArgumentParam { get; set; }
        private readonly ISchemaProvider schema;
        public string Name { get; internal set; }
        public ParameterExpression? FieldParam { get; set; }
        public List<IFieldExtension> Extensions { get; set; }

        public RequiredAuthorization? RequiredAuthorization { get; private set; }

        public bool IsDeprecated { get; set; }
        public string? DeprecationReason { get; set; }

        public Expression? Resolve { get; private set; }
        /// <summary>
        /// Services required to be injected for this fields selection
        /// </summary>
        /// <value></value>
        public IEnumerable<Type> Services { get; set; } = new List<Type>();
        public string Description { get; private set; }

        public Type? ArgumentsType { get; set; }

        public IEnumerable<string> RequiredArgumentNames
        {
            get
            {
                if (Arguments == null)
                    return new List<string>();

                var required = Arguments.Where(f => f.Value.Type.TypeDotnet.IsConstructedGenericType && f.Value.Type.TypeDotnet.GetGenericTypeDefinition() == typeof(RequiredField<>)).Select(f => f.Key);
                return required.ToList();
            }
        }

        public GqlTypeInfo ReturnType { get; private set; }
        /// <summary>
        /// If true the arguments on the field are used internally for processing (usually in extensions that change the 
        /// shape of the schema and need arguments from the original field)
        /// Arguments will not be in introspection
        /// </summary>
        public bool ArgumentsAreInternal { get; internal set; }

        internal Field(ISchemaProvider schema, string name, LambdaExpression? resolve, string? description, GqlTypeInfo returnType, RequiredAuthorization? requiredAuth)
        {
            this.schema = schema;
            Name = name;
            Description = description ?? string.Empty;
            RequiredAuthorization = requiredAuth;
            ReturnType = returnType ?? throw new ArgumentNullException(nameof(returnType), "retypeType can not be null");
            Extensions = new List<IFieldExtension>();

            if (resolve != null)
            {
                if (resolve.Body.NodeType == ExpressionType.Call && ((MethodCallExpression)resolve.Body).Method.DeclaringType == typeof(ArgumentHelper) && ((MethodCallExpression)resolve.Body).Method.Name == "WithService")
                {
                    // they are wanting services injected
                    var call = (MethodCallExpression)resolve.Body;
                    var lambdaExpression = (LambdaExpression)((UnaryExpression)call.Arguments.First()).Operand;
                    Resolve = lambdaExpression.Body;
                    Services = lambdaExpression.Parameters.Select(p => p.Type).ToList();
                }
                else
                {
                    Resolve = resolve.Body;
                }
                FieldParam = resolve.Parameters.First();
                ArgumentParam = resolve.Parameters.Count == 1 ? null : resolve.Parameters.ElementAt(1);

                if (resolve.Body.NodeType == ExpressionType.MemberAccess)
                {
                    var memberExp = (MemberExpression)resolve.Body;
                    ReturnType.TypeNotNullable = GraphQLNotNullAttribute.IsMemberMarkedNotNull(memberExp.Member) || ReturnType.TypeNotNullable;
                    ReturnType.ElementTypeNullable = GraphQLElementTypeNullable.IsMemberElementMarkedNullable(memberExp.Member) || ReturnType.ElementTypeNullable;

                    var obsoleteAttribute = memberExp.Member.GetCustomAttribute<ObsoleteAttribute>();
                    if (obsoleteAttribute != null)
                    {
                        IsDeprecated = true;
                        DeprecationReason = obsoleteAttribute.Message;
                    }
                }
            }
        }

        public Field(ISchemaProvider schema, string name, LambdaExpression resolve, string? description, object? argTypes, GqlTypeInfo returnType, RequiredAuthorization? claims)
            : this(schema, name, resolve, description, returnType, claims)
        {
            if (argTypes != null)
            {
                Arguments = ExpressionUtil.ObjectToDictionaryArgs(schema, argTypes, schema.SchemaFieldNamer);
                ArgumentsType = argTypes.GetType();
            }
        }

        /// <summary>
        /// Adds a argument object to the field. The fields on the object will be added as arguments.
        /// Any exisiting arguments with the same name will be overwritten.
        /// </summary>
        /// <param name="args"></param>
        public void AddArguments(object args)
        {
            // get new argument values
            var newArgs = ExpressionUtil.ObjectToDictionaryArgs(schema, args, schema.SchemaFieldNamer);
            // build new argument Type
            var newArgType = ExpressionUtil.MergeTypes(ArgumentsType, args.GetType());
            // Update the values - we don't read new values from this as the type has now lost any default values etc but we have them in allArguments
            newArgs.ToList().ForEach(k => Arguments.Add(k.Key, k.Value));
            // now we need to update the MemberInfo
            foreach (var item in Arguments)
            {
                item.Value.MemberInfo = (MemberInfo)newArgType.GetProperty(item.Value.DotnetName) ??
                    newArgType.GetField(item.Value.DotnetName);
            }
            var parameterReplacer = new ParameterReplacer();

            var argParam = Expression.Parameter(newArgType, $"arg_{newArgType.Name}");
            if (ArgumentParam != null && Resolve != null)
                Resolve = parameterReplacer.Replace(Resolve, ArgumentParam, argParam);

            ArgumentParam = argParam;
            ArgumentsType = newArgType;
        }

        public void UpdateReturnType(GqlTypeInfo gqlTypeInfo)
        {
            ReturnType = gqlTypeInfo;
        }

        /// <summary>
        /// Update the expression used to resolve this fields value
        /// </summary>
        /// <param name="expression"></param>
        /// <returns></returns>
        public IField UpdateExpression(Expression expression)
        {
            Resolve = expression;
            return this;
        }

        public bool HasArgumentByName(string argName)
        {
            return Arguments.ContainsKey(argName);
        }

        public ArgType GetArgumentType(string argName)
        {
            return Arguments[argName];
        }

        /// <summary>
        /// To access this field all roles listed here are required
        /// </summary>
        /// <param name="roles"></param>
        public Field RequiresAllRoles(params string[] roles)
        {
            if (RequiredAuthorization == null)
                RequiredAuthorization = new RequiredAuthorization();
            RequiredAuthorization.RequiresAllRoles(roles);
            return this;
        }

        /// <summary>
        /// To access this field any role listed is required
        /// </summary>
        /// <param name="roles"></param>
        public Field RequiresAnyRole(params string[] roles)
        {
            if (RequiredAuthorization == null)
                RequiredAuthorization = new RequiredAuthorization();
            RequiredAuthorization.RequiresAllRoles(roles);
            return this;
        }

        /// <summary>
        /// To access this field all policies listed here are required
        /// </summary>
        /// <param name="policies"></param>
        public Field RequiresAllPolicies(params string[] policies)
        {
            if (RequiredAuthorization == null)
                RequiredAuthorization = new RequiredAuthorization();
            RequiredAuthorization.RequiresAllPolicies(policies);
            return this;
        }

        /// <summary>
        /// To access this field any policy listed is required
        /// </summary>
        /// <param name="policies"></param>
        public Field RequiresAnyPolicy(params string[] policies)
        {
            if (RequiredAuthorization == null)
                RequiredAuthorization = new RequiredAuthorization();
            RequiredAuthorization.RequiresAnyPolicy(policies);
            return this;
        }

        /// <summary>
        /// Clears any authorization requirements for this field
        /// </summary>
        /// <returns></returns>
        public Field ClearAuthorization()
        {
            RequiredAuthorization = null;
            return this;
        }

        /// <summary>
        /// Marks this field as deprecated
        /// </summary>
        /// <param name="reason"></param>
        public void Deprecate(string reason)
        {
            IsDeprecated = true;
            DeprecationReason = reason;
        }

        /// <summary>
        /// Defines if the return type of this field is nullable or not.
        /// </summary>
        /// <param name="nullable"></param>
        /// <returns></returns>
        public Field IsNullable(bool nullable)
        {
            ReturnType.TypeNotNullable = !nullable;

            return this;
        }

        /// <summary>
        /// Update the return type information for this field
        /// </summary>
        /// <param name="gqlTypeInfo"></param>
        public Field Returns(GqlTypeInfo gqlTypeInfo)
        {
            ReturnType = gqlTypeInfo;
            return this;
        }

        /// <summary>
        /// Update the return Type of this field
        /// </summary>
        /// <param name="schemaTypeName"></param>
        /// <returns></returns>
        public Field Returns(string schemaTypeName)
        {
            Returns(new GqlTypeInfo(() => schema.Type(schemaTypeName), schema.Type(schemaTypeName).TypeDotnet));
            return this;
        }

        /// <summary>
        /// Add a field extension to this field
        /// </summary>
        /// <param name="extension"></param>
        public void AddExtension(IFieldExtension extension)
        {
            Extensions.Add(extension);
            extension.Configure(schema, this);
        }

<<<<<<< HEAD
        public ExpressionResult GetExpression(Expression fieldExpression, Expression fieldContext, ParameterExpression? schemaContext, Dictionary<string, object> args, ParameterExpression? docParam, object? docVariables, bool contextChanged)
=======
        public ExpressionResult GetExpression(Expression fieldExpression, Expression fieldContext, IGraphQLNode parentNode, ParameterExpression schemaContext, Dictionary<string, Expression> args, bool contextChanged)
>>>>>>> df698d17
        {
            var result = new ExpressionResult(fieldExpression, Services);
            // don't store parameterReplacer as a class field as GetExpression is caleld in compiling - i.e. across threads
            var parameterReplacer = new ParameterReplacer();
<<<<<<< HEAD
            PrepareExpressionResult(args, this, result, parameterReplacer, fieldExpression, docParam, docVariables, contextChanged);
=======
            PrepareExpressionResult(args, this, result, parameterReplacer, fieldExpression, parentNode, contextChanged);
>>>>>>> df698d17
            // the expressions we collect have a different starting parameter. We need to change that
            if (FieldParam != null && !contextChanged)
            {
                result.Expression = parameterReplacer.Replace(result.Expression, FieldParam, fieldContext ?? parentNode.NextFieldContext);
            }
            // need to make sure the schema context param is correct
            if (schemaContext != null && !contextChanged)
                result.Expression = parameterReplacer.ReplaceByType(result.Expression, schemaContext.Type, schemaContext);

            return result;
        }


<<<<<<< HEAD
        private void PrepareExpressionResult(Dictionary<string, object> args, Field field, ExpressionResult result, ParameterReplacer parameterReplacer, Expression context, ParameterExpression? docParam, object? docVariables, bool servicesPass)
=======
        private void PrepareExpressionResult(Dictionary<string, Expression> args, Field field, ExpressionResult result, ParameterReplacer parameterReplacer, Expression context, IGraphQLNode parentNode, bool servicesPass)
>>>>>>> df698d17
        {
            if (field.ArgumentsType != null && args != null && FieldParam != null)
            {
                // get the values for the argument anonymous type object constructor
                var propVals = new Dictionary<PropertyInfo, object?>();
                var fieldVals = new Dictionary<FieldInfo, object?>();
                // if they used AddField("field", new { id = Required<int>() }) the compiler makes properties and a constructor with the values passed in
                foreach (var argField in field.Arguments.Values)
                {
                    object? val;
                    if (args.ContainsKey(argField.Name) && args[argField.Name] is Expression expression)
                    {
                        // this value comes from the variables from the query document
                        if (docVariables != null)
                            val = Expression.Lambda((Expression)args[argField.Name], docParam).Compile().DynamicInvoke(new[] { docVariables });
                        else
                            val = args[argField.Name];
                        propVals.Add((PropertyInfo)argField.MemberInfo, ExpressionUtil.ChangeType(val, ((PropertyInfo)argField.MemberInfo).PropertyType, field.schema));
                    }
                    else
                    {
                        val = BuildArgumentFromMember(args, field, argField.Name, argField.RawType, argField.DefaultValue);
                        // if this was a EntityQueryType we actually get a Func from BuildArgumentFromMember but the anonymous type requires EntityQueryType<>. We marry them here, this allows users to EntityQueryType<> as a Func in LINQ methods while not having it defined until runtime
                        if (argField.Type.TypeDotnet.IsConstructedGenericType && argField.Type.TypeDotnet.GetGenericTypeDefinition() == typeof(EntityQueryType<>))
                        {
                            if (argField.MemberInfo is PropertyInfo info)
                                propVals.Add((PropertyInfo)argField.MemberInfo, ExpressionUtil.ChangeType(val, ((PropertyInfo)argField.MemberInfo).PropertyType, field.schema));
                            else
                                fieldVals.Add((FieldInfo)argField.MemberInfo, ExpressionUtil.ChangeType(val, ((FieldInfo)argField.MemberInfo).FieldType, field.schema));
                        }
                        else
                        {
                            // this could be int to RequiredField<int>
                            if (val != null && val.GetType() != argField.RawType)
                                val = ExpressionUtil.ChangeType(val, argField.RawType, field.schema);
                            if (argField.MemberInfo is PropertyInfo info)
                                propVals.Add(info, val);
                            else
                                fieldVals.Add((FieldInfo)argField.MemberInfo, val);
                        }
                    }

                }
                // create a copy of the anonymous object. It will have the default values set
                // there is only 1 constructor for the anonymous type that takes all the property values
                var con = field.ArgumentsType.GetConstructor(propVals.Keys.Select(v => v.PropertyType).ToArray());
                object argumentValues;
                if (con != null)
                {
                    argumentValues = con.Invoke(propVals.Values.ToArray());
                    foreach (var item in fieldVals)
                    {
                        item.Key.SetValue(argumentValues, item.Value);
                    }
                }
                else
                {
                    // expect an empty constructor
                    con = field.ArgumentsType.GetConstructor(new Type[0]);
                    argumentValues = con.Invoke(new object[0]);
                    foreach (var item in fieldVals)
                    {
                        item.Key.SetValue(argumentValues, item.Value);
                    }
                    foreach (var item in propVals)
                    {
                        item.Key.SetValue(argumentValues, item.Value);
                    }
                }
                if (ArgumentParam != null)
                {
                    // tell them this expression has another parameter
                    result.AddConstantParameter(ArgumentParam, argumentValues);
                }
                if (Extensions.Count > 0)
                {
                    foreach (var m in Extensions)
                    {
                        result.Expression = m.GetExpression(this, result.Expression, ArgumentParam, argumentValues, context, parentNode, servicesPass, parameterReplacer);
                    }
                }
            }
            else
            {
                if (Extensions.Count > 0)
                {
                    foreach (var m in Extensions)
                    {
                        result.Expression = m.GetExpression(this, result.Expression, ArgumentParam, null, context, parentNode, servicesPass, parameterReplacer);
                    }
                }
            }
        }

        private static object? BuildArgumentFromMember(Dictionary<string, object>? args, Field field, string memberName, Type memberType, object? defaultValue)
        {
            string argName = memberName;
            // check we have required arguments
            if (memberType.GetGenericArguments().Any() && memberType.GetGenericTypeDefinition() == typeof(RequiredField<>))
            {
                // shouldn't get here as QueryWalkerHelper.CheckRequiredArguments is called in the compiler
                // but just incase
                if (args == null || !args.ContainsKey(argName))
                {
                    throw new EntityGraphQLCompilerException($"Field '{field.Name}' missing required argument '{argName}'");
                }
                var item = args[argName];
                var constructor = memberType.GetConstructor(new[] { item.GetType() });
                if (constructor == null)
                {
                    // we might need to change the type
                    foreach (var c in memberType.GetConstructors())
                    {
                        var parameters = c.GetParameters();
                        if (parameters.Count() == 1)
                        {
                            item = ExpressionUtil.ChangeType(item, parameters[0].ParameterType, field.schema);
                            constructor = memberType.GetConstructor(new[] { item?.GetType() });
                            break;
                        }
                    }
                }

                if (constructor == null)
                {
                    throw new EntityGraphQLCompilerException($"Could not find a constructor for type {memberType.Name} that takes value '{item}'");
                }

                var typedVal = constructor.Invoke(new[] { item });
                return typedVal;
            }
            else if (defaultValue != null && defaultValue.GetType().IsConstructedGenericType && defaultValue.GetType().GetGenericTypeDefinition() == typeof(EntityQueryType<>))
            {
                return args != null && args.ContainsKey(argName) ? args[argName] : null;
            }
            else if (args != null && args.ContainsKey(argName))
            {
                return args[argName];
            }
            else
            {
                // set the default value
                return defaultValue;
            }
        }
    }
}<|MERGE_RESOLUTION|>--- conflicted
+++ resolved
@@ -276,22 +276,14 @@
             extension.Configure(schema, this);
         }
 
-<<<<<<< HEAD
-        public ExpressionResult GetExpression(Expression fieldExpression, Expression fieldContext, ParameterExpression? schemaContext, Dictionary<string, object> args, ParameterExpression? docParam, object? docVariables, bool contextChanged)
-=======
-        public ExpressionResult GetExpression(Expression fieldExpression, Expression fieldContext, IGraphQLNode parentNode, ParameterExpression schemaContext, Dictionary<string, Expression> args, bool contextChanged)
->>>>>>> df698d17
+        public ExpressionResult GetExpression(Expression fieldExpression, Expression? fieldContext, IGraphQLNode? parentNode, ParameterExpression? schemaContext, Dictionary<string, object> args, ParameterExpression? docParam, object? docVariables, bool contextChanged)
         {
             var result = new ExpressionResult(fieldExpression, Services);
             // don't store parameterReplacer as a class field as GetExpression is caleld in compiling - i.e. across threads
             var parameterReplacer = new ParameterReplacer();
-<<<<<<< HEAD
-            PrepareExpressionResult(args, this, result, parameterReplacer, fieldExpression, docParam, docVariables, contextChanged);
-=======
-            PrepareExpressionResult(args, this, result, parameterReplacer, fieldExpression, parentNode, contextChanged);
->>>>>>> df698d17
+            PrepareExpressionResult(args, this, result, parameterReplacer, fieldExpression, parentNode, docParam, docVariables, contextChanged);
             // the expressions we collect have a different starting parameter. We need to change that
-            if (FieldParam != null && !contextChanged)
+            if (FieldParam != null && !contextChanged && parentNode?.NextFieldContext != null)
             {
                 result.Expression = parameterReplacer.Replace(result.Expression, FieldParam, fieldContext ?? parentNode.NextFieldContext);
             }
@@ -303,11 +295,7 @@
         }
 
 
-<<<<<<< HEAD
-        private void PrepareExpressionResult(Dictionary<string, object> args, Field field, ExpressionResult result, ParameterReplacer parameterReplacer, Expression context, ParameterExpression? docParam, object? docVariables, bool servicesPass)
-=======
-        private void PrepareExpressionResult(Dictionary<string, Expression> args, Field field, ExpressionResult result, ParameterReplacer parameterReplacer, Expression context, IGraphQLNode parentNode, bool servicesPass)
->>>>>>> df698d17
+        private void PrepareExpressionResult(Dictionary<string, object> args, Field field, ExpressionResult result, ParameterReplacer parameterReplacer, Expression context, IGraphQLNode? parentNode, ParameterExpression? docParam, object? docVariables, bool servicesPass)
         {
             if (field.ArgumentsType != null && args != null && FieldParam != null)
             {
