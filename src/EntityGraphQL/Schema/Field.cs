--- conflicted
+++ resolved
@@ -190,32 +190,7 @@
                 }
             }
 
-<<<<<<< HEAD
-            // replace the arg param after extensions (don't rely on extensions to do this)
-            if (ArgumentParam != null)
-            {
-                result = replacer.Replace(result!, ArgumentParam, newArgParam!);
-            }
-
-            if (argumentValidators.Count > 0)
-            {
-                var invokeContext = new ArgumentValidatorContext(field, argumentValues);
-                foreach (var m in argumentValidators)
-                {
-                    m(invokeContext);
-                    argumentValues = invokeContext.Arguments;
-                }
-
-                validationErrors.AddRange(invokeContext.Errors);
-            }
-
-            if (validationErrors.Count > 0)
-            {
-                throw new EntityGraphQLValidationException(validationErrors);
-            }
-=======
             GraphQLHelper.ValidateAndReplaceFieldArgs(this, ArgumentsParameter, replacer, ref argumentValue, ref result, validationErrors, newArgParam);
->>>>>>> d1452b10
 
             return (result, newArgParam);
         }
