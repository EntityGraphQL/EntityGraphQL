using System.Collections.Generic;
using System.Linq;
using System.Linq.Expressions;
using System.Threading.Tasks;
using EntityGraphQL.Compiler;
using EntityGraphQL.Compiler.Util;
using EntityGraphQL.Schema.FieldExtensions;

namespace EntityGraphQL.Schema
{
    /// <summary>
    /// Describes an entity field. It's expression based on the base type (your data model) and it's mapped return type
    /// </summary>
    public class Field : BaseField
    {
        public override GraphQLQueryFieldType FieldType { get; } = GraphQLQueryFieldType.Query;

        public IEnumerable<string> RequiredArgumentNames
        {
            get
            {
                if (Arguments == null)
                    return new List<string>();

                var required = Arguments.Where(f => f.Value.Type.TypeDotnet.IsConstructedGenericType && f.Value.Type.TypeDotnet.GetGenericTypeDefinition() == typeof(RequiredField<>)).Select(f => f.Key);
                return required.ToList();
            }
        }

        protected void ProcessResolveExpression(LambdaExpression resolve, bool withServices, bool hasArguments)
        {
            ResolveExpression = resolve.Body;
            FieldParam = resolve.Parameters.First();
            if (hasArguments)
                ArgumentsParameter = resolve.Parameters.ElementAt(1);

            if (resolve.Body.NodeType == ExpressionType.MemberAccess)
            {
                var memberExp = (MemberExpression)resolve.Body;
                ReturnType.TypeNotNullable = GraphQLNotNullAttribute.IsMemberMarkedNotNull(memberExp.Member) || ReturnType.TypeNotNullable;
                ReturnType.ElementTypeNullable = GraphQLElementTypeNullableAttribute.IsMemberElementMarkedNullable(memberExp.Member) || ReturnType.ElementTypeNullable;
            }

            if (withServices)
            {
                var extractor = new ExpressionExtractor();
                ExtractedFieldsFromServices = extractor.Extract(ResolveExpression, FieldParam, false)?.Select(i => new GraphQLExtractedField(Schema, i.Key, i.Value, FieldParam)).ToList();
            }
        }

        /// <summary>
        /// Create a GraphQL field
        /// </summary>
        /// <param name="schema">Schema it belongs to</param>
        /// <param name="fromType">Schema type the field belongs to</param>
        /// <param name="name">Name of the field</param>
        /// <param name="resolve">Expression for executing the field</param>
        /// <param name="description">Description of the field</param>
        /// <param name="fieldArgsObject">
        ///     You may supply an object containing the argument 
        ///     definitions. This is useful for the anonymous argument types used when building fields
        /// </param>
        /// <param name="returnType">Schema return type of the field</param>
        /// <param name="requiredAuth">Any authorization require to query the field</param>
        public Field(ISchemaProvider schema, ISchemaType fromType, string name, LambdaExpression? resolve, string? description, object? fieldArgsObject, GqlTypeInfo returnType, RequiredAuthorization? requiredAuth)
        : base(schema, fromType, name, description, returnType)
        {
            RequiredAuthorization = requiredAuth;
            Extensions = new List<IFieldExtension>();

            if (resolve != null)
            {
                ProcessResolveExpression(resolve, false, fieldArgsObject != null);
            }

            if (fieldArgsObject != null)
            {
                Arguments = ExpressionUtil.ObjectToDictionaryArgs(schema, fieldArgsObject);
                ExpressionArgumentType = fieldArgsObject.GetType();
            }
        }

        /// <summary>
        /// Create a GraphQL field
        /// </summary>
        /// <param name="schema">Schema it belongs to</param>
        /// <param name="fromType">Schema type the field belongs to</param>
        /// <param name="name">Name of the field</param>
        /// <param name="resolve">Expression for executing the field</param>
        /// <param name="description">Description of the field</param>
        /// <param name="fieldArgs">List of arguments for the field</param>
        /// <param name="returnType">Schema return type of the field</param>
        /// <param name="requiredAuth">Any authorization require to query the field</param>
        public Field(ISchemaProvider schema, ISchemaType fromType, string name, LambdaExpression? resolve, string? description, Dictionary<string, ArgType>? fieldArgs, GqlTypeInfo returnType, RequiredAuthorization? requiredAuth)
        : base(schema, fromType, name, description, returnType)
        {
            RequiredAuthorization = requiredAuth;
            Extensions = new List<IFieldExtension>();

            if (resolve != null)
            {
                ProcessResolveExpression(resolve, false, fieldArgs != null);
            }

            if (fieldArgs != null)
            {
                Arguments = fieldArgs;
                ExpressionArgumentType = LinqRuntimeTypeBuilder.GetDynamicType(fieldArgs.ToDictionary(x => x.Key, x => x.Value.RawType), name);
            }
        }

        /// <summary>
        /// Defines if the return type of this field is nullable or not.
        /// </summary>
        /// <param name="nullable"></param>
        /// <returns></returns>
        public Field IsNullable(bool nullable)
        {
            ReturnType.TypeNotNullable = !nullable;

            return this;
        }

        /// <summary>
        /// Update the return type information for this field
        /// </summary>
        /// <param name="gqlTypeInfo"></param>
        public new Field Returns(GqlTypeInfo gqlTypeInfo)
        {
            return (Field)base.Returns(gqlTypeInfo);
        }

        /// <summary>
        /// Update the return Type of this field
        /// </summary>
        /// <param name="schemaTypeName"></param>
        /// <returns></returns>
        public Field Returns(string schemaTypeName)
        {
            Returns(new GqlTypeInfo(() => Schema.Type(schemaTypeName), Schema.Type(schemaTypeName).TypeDotnet));
            return this;
        }

        public override (Expression? expression, ParameterExpression? argumentParam) GetExpression(Expression fieldExpression, Expression? fieldContext, IGraphQLNode? parentNode, ParameterExpression? schemaContext, CompileContext? compileContext, IReadOnlyDictionary<string, object> args, ParameterExpression? docParam, object? docVariables, IEnumerable<GraphQLDirective> directives, bool contextChanged, ParameterReplacer replacer)
        {
            Expression? expression = fieldExpression;
            // don't store parameterReplacer as a class field as GetExpression is caleld in compiling - i.e. across threads
            (var result, var argumentParam) = PrepareFieldExpression(args, expression!, replacer, expression, parentNode, docParam, docVariables, contextChanged, compileContext);
            if (result == null)
                return (null, null);
            // the expressions we collect have a different starting parameter. We need to change that
            if (FieldParam != null && !contextChanged)
            {
                if (fieldContext != null)
                    result = replacer.Replace(result, FieldParam, fieldContext);
                else if (parentNode?.NextFieldContext != null && parentNode.NextFieldContext.Type != FieldParam.Type)
                    result = replacer.Replace(result, FieldParam, parentNode.NextFieldContext);
            }
            // need to make sure the schema context param is correct
            if (schemaContext != null && !contextChanged)
                result = replacer.ReplaceByType(result, schemaContext.Type, schemaContext);

            return (result, argumentParam);
        }

        private (Expression? fieldExpression, ParameterExpression? argumentParam) PrepareFieldExpression(IReadOnlyDictionary<string, object> args, Expression fieldExpression, ParameterReplacer replacer, Expression context, IGraphQLNode? parentNode, ParameterExpression? docParam, object? docVariables, bool servicesPass, CompileContext? compileContext)
        {
            object? argumentValue = null;
            Expression? result = fieldExpression;
            var validationErrors = new List<string>();
            var newArgParam = ArgumentsParameter;
            // check if we are taking args from elsewhere (extensions do this)
            if (UseArgumentsFromField != null && compileContext != null)
            {
                newArgParam = compileContext.GetConstantParameterForField(UseArgumentsFromField) ?? throw new EntityGraphQLCompilerException($"Could not find arguments for field {UseArgumentsFromField.Name} in compile context.");
                argumentValue = compileContext.ConstantParameters[newArgParam];
            }
            else if (newArgParam != null)
            {
                newArgParam = Expression.Parameter(newArgParam.Type, $"{newArgParam.Name}_exec");
                compileContext?.AddArgsToCompileContext(this, args, docParam, docVariables, ref argumentValue, validationErrors, newArgParam);
            }

            if (Extensions.Count > 0)
            {
                foreach (var extension in Extensions)
                {
                    if (result != null)
                        result = extension.GetExpression(this, result, newArgParam, argumentValue, context, parentNode, servicesPass, replacer);
                }
            }

<<<<<<< HEAD
            // replace the arg param after extensions (don't rely on extensions to do this)
            if (ArgumentsParameter != null && newArgParam != null && ArgumentsParameter != newArgParam)
            {
                result = replacer.Replace(result!, ArgumentsParameter, newArgParam);
            }

            if (ArgumentValidators.Count > 0)
            {
                var invokeContext = new ArgumentValidatorContext(this, argumentValue);
                foreach (var m in ArgumentValidators)
                {
                    m(invokeContext);
                    argumentValue = invokeContext.Arguments;
                }

                validationErrors.AddRange(invokeContext.Errors);
            }

            if (validationErrors.Count > 0)
            {
                throw new EntityGraphQLValidationException(validationErrors);
            }
=======
            GraphQLHelper.ValidateAndReplaceFieldArgs(this, ArgumentsParameter, replacer, ref argumentValue, ref result!, validationErrors, newArgParam);
>>>>>>> 06395c5b

            return (result, newArgParam);
        }

        protected void SetUpField(LambdaExpression fieldExpression, bool withServices, bool hasArguments)
        {
            ProcessResolveExpression(fieldExpression, withServices, hasArguments);
            // Because we use the return type as object to make the compile time interface nicer we need to get the real return type
            var returnType = fieldExpression.Body.Type;
            if (fieldExpression.Body.NodeType == ExpressionType.Convert)
            {
                returnType = ((UnaryExpression)fieldExpression.Body).Operand.Type;
                ResolveExpression = ((UnaryExpression)ResolveExpression!).Operand;
            }

            if (fieldExpression.Body.NodeType == ExpressionType.Call)
                returnType = ((MethodCallExpression)fieldExpression.Body).Type;

            if (typeof(Task).IsAssignableFrom(returnType))
                throw new EntityGraphQLCompilerException($"Field {Name} is returning a Task please resolve your async method with .GetAwaiter().GetResult()");

            ReturnType = SchemaBuilder.MakeGraphQlType(Schema, returnType, null);
        }
    }
}<|MERGE_RESOLUTION|>--- conflicted
+++ resolved
@@ -144,7 +144,7 @@
         public override (Expression? expression, ParameterExpression? argumentParam) GetExpression(Expression fieldExpression, Expression? fieldContext, IGraphQLNode? parentNode, ParameterExpression? schemaContext, CompileContext? compileContext, IReadOnlyDictionary<string, object> args, ParameterExpression? docParam, object? docVariables, IEnumerable<GraphQLDirective> directives, bool contextChanged, ParameterReplacer replacer)
         {
             Expression? expression = fieldExpression;
-            // don't store parameterReplacer as a class field as GetExpression is caleld in compiling - i.e. across threads
+            // don't store parameterReplacer as a class field as GetExpression is called in compiling - i.e. across threads
             (var result, var argumentParam) = PrepareFieldExpression(args, expression!, replacer, expression, parentNode, docParam, docVariables, contextChanged, compileContext);
             if (result == null)
                 return (null, null);
@@ -190,32 +190,7 @@
                 }
             }
 
-<<<<<<< HEAD
-            // replace the arg param after extensions (don't rely on extensions to do this)
-            if (ArgumentsParameter != null && newArgParam != null && ArgumentsParameter != newArgParam)
-            {
-                result = replacer.Replace(result!, ArgumentsParameter, newArgParam);
-            }
-
-            if (ArgumentValidators.Count > 0)
-            {
-                var invokeContext = new ArgumentValidatorContext(this, argumentValue);
-                foreach (var m in ArgumentValidators)
-                {
-                    m(invokeContext);
-                    argumentValue = invokeContext.Arguments;
-                }
-
-                validationErrors.AddRange(invokeContext.Errors);
-            }
-
-            if (validationErrors.Count > 0)
-            {
-                throw new EntityGraphQLValidationException(validationErrors);
-            }
-=======
             GraphQLHelper.ValidateAndReplaceFieldArgs(this, ArgumentsParameter, replacer, ref argumentValue, ref result!, validationErrors, newArgParam);
->>>>>>> 06395c5b
 
             return (result, newArgParam);
         }
