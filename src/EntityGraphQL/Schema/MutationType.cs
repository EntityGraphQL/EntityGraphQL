--- conflicted
+++ resolved
@@ -138,22 +138,8 @@
 public class MutationSchemaType : BaseSchemaTypeWithFields<MutationField>
 {
     public override Type TypeDotnet => typeof(MutationType);
-
-<<<<<<< HEAD
-    public override bool IsInput => false;
-
     public override bool IsOneOf => false;
 
-    public override bool IsEnum => false;
-
-    public override bool IsScalar => false;
-
-    public override bool IsInterface => false;
-
-    public override string? BaseType => null;
-
-=======
->>>>>>> f56ad1ff
     public MutationSchemaType(ISchemaProvider schema, string name, string? description, RequiredAuthorization? requiredAuthorization)
         : base(schema, name, description, requiredAuthorization)
     {
