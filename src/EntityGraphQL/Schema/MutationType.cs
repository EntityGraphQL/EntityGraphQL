--- conflicted
+++ resolved
@@ -4,92 +4,7 @@
 using System.Runtime.CompilerServices;
 using EntityGraphQL.Extensions;
 
-<<<<<<< HEAD
-namespace EntityGraphQL.Schema
-{
-    public class MutationType : IField
-    {
-        private readonly object mutationClassInstance;
-        private readonly MethodInfo method;
-        private readonly Dictionary<string, ArgType> argumentTypes = new();
-        private readonly Type? argInstanceType;
-        private readonly bool isAsync;
-
-        public bool IsDeprecated { get; set; }
-        public string? DeprecationReason { get; set; }
-
-        public string Description { get; }
-
-        public string Name { get; }
-        public RequiredAuthorization RequiredAuthorization { get; }
-
-        public IDictionary<string, ArgType> Arguments => argumentTypes;
-
-        public GqlTypeInfo ReturnType { get; }
-
-        public List<IFieldExtension> Extensions => new();
-
-        public ParameterExpression ArgumentParam => throw new NotImplementedException();
-
-        public Expression Resolve => throw new NotImplementedException();
-
-        public bool ArgumentsAreInternal { get; internal set; }
-
-        public IEnumerable<Type> Services { get; }
-
-        public void Deprecate(string reason)
-        {
-            IsDeprecated = true;
-            DeprecationReason = reason;
-        }
-
-        public async Task<object?> CallAsync(object? context, Dictionary<string, Expression>? gqlRequestArgs, GraphQLValidator validator, IServiceProvider serviceProvider, Func<string, string> fieldNamer)
-        {
-            if (context == null)
-                return null;
-
-            // args in the mutation method
-            var allArgs = new List<object>();
-
-            object? argInstance = null;
-            if (gqlRequestArgs?.Count > 0)
-            {
-                // second arg is the arguments for the mutation - required as last arg in the mutation method
-                argInstance = AssignArgValues(gqlRequestArgs, fieldNamer);
-                VaildateModelBinding(argInstance, validator);
-                if (validator.Errors.Any())
-                    return null;
-
-                // add parameters and any DI services
-                foreach (var p in method.GetParameters())
-                {
-                    if (p.GetCustomAttribute(typeof(MutationArgumentsAttribute)) != null || p.ParameterType.GetTypeInfo().GetCustomAttribute(typeof(MutationArgumentsAttribute)) != null)
-                    {
-                        allArgs.Add(argInstance);
-                    }
-                    else if (p.ParameterType == context.GetType())
-                    {
-                        allArgs.Add(context);
-                    }
-                    // todo we should put this in the IServiceCollection actually...
-                    else if (p.ParameterType == typeof(GraphQLValidator))
-                    {
-                        allArgs.Add(validator);
-                    }
-                    else
-                    {
-                        var service = serviceProvider.GetService(p.ParameterType);
-                        if (service == null)
-                        {
-                            throw new EntityGraphQLExecutionException($"Service {p.ParameterType.Name} not found for dependency injection for mutation {method.Name}");
-                        }
-                        allArgs.Add(service);
-                    }
-                }
-            }
-=======
 namespace EntityGraphQL.Schema;
->>>>>>> 9c4f5d1b
 
 /// <summary>
 /// Wraps up the mutation fields so we can treat this like any other type
@@ -104,32 +19,10 @@
 
     public override bool IsScalar => false;
 
-<<<<<<< HEAD
-        private object? GetValue(Dictionary<string, Expression> gqlRequestArgs, string memberName, Type memberType)
-        {
-            object? value = Expression.Lambda(gqlRequestArgs[memberName]).Compile().DynamicInvoke();
-            if (value != null)
-            {
-                Type type = value.GetType();
-                if (type.IsArray && memberType.IsEnumerableOrArray())
-                {
-                    var convertMethod = typeof(MutationType).GetMethod(nameof(ConvertArray), BindingFlags.NonPublic | BindingFlags.Static);
-                    var generic = convertMethod.MakeGenericMethod(new[] { memberType.GetGenericArguments()[0] });
-                    value = generic.Invoke(null, new object[] { value });
-                }
-                else
-                {
-                    value = ExpressionUtil.ChangeType(value, memberType);
-                }
-            }
-            return value;
-        }
-=======
     public MutationType(ISchemaProvider schema, string name, string? description, RequiredAuthorization? requiredAuthorization)
         : base(schema, name, description, requiredAuthorization)
     {
     }
->>>>>>> 9c4f5d1b
 
     /// <summary>
     /// Add any methods marked with GraphQLMutationAttribute in the given object to the schema. Method names are added as using fieldNamer
@@ -142,22 +35,7 @@
         var classLevelRequiredAuth = schema.AuthorizationService.GetRequiredAuthFromType(type);
         foreach (var method in type.GetMethods())
         {
-<<<<<<< HEAD
-            Description = description;
-            ReturnType = returnType;
-            Services = new List<Type>();
-            this.mutationClassInstance = mutationClassInstance;
-            this.method = method;
-            Name = methodName;
-            RequiredAuthorization = requiredAuth;
-            this.isAsync = isAsync;
-
-            argInstanceType = method.GetParameters()
-                .FirstOrDefault(p => p.GetCustomAttribute(typeof(MutationArgumentsAttribute)) != null || p.ParameterType.GetTypeInfo().GetCustomAttribute(typeof(MutationArgumentsAttribute)) != null)?.ParameterType;
-            if (argInstanceType != null)
-=======
             if (method.GetCustomAttribute(typeof(GraphQLMutationAttribute)) is GraphQLMutationAttribute attribute)
->>>>>>> 9c4f5d1b
             {
                 var isAsync = method.GetCustomAttribute(typeof(AsyncStateMachineAttribute)) != null;
                 string name = schema.SchemaFieldNamer(method.Name);
@@ -193,22 +71,8 @@
             type = type.GetGenericArguments()[0].GetGenericArguments()[1];
         }
 
-<<<<<<< HEAD
-        public ExpressionResult GetExpression(Expression fieldExpression, Expression fieldContext, ParameterExpression? schemaContext, Dictionary<string, Expression> args, bool contextChanged)
-        {
-            var result = (ExpressionResult)fieldExpression;
-
-            if (schemaContext != null)
-            {
-                var parameterReplacer = new ParameterReplacer();
-                result.Expression = parameterReplacer.ReplaceByType(result.Expression, schemaContext.Type, schemaContext);
-            }
-            return result;
-        }
-=======
         return type;
     }
->>>>>>> 9c4f5d1b
 
     public override ISchemaType AddAllFields(bool autoCreateNewComplexTypes = false, bool autoCreateEnumTypes = true)
     {
