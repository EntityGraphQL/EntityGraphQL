using System;
using System.Collections.Generic;
using System.Linq;
using System.Linq.Expressions;
using System.Reflection;
using System.Threading.Tasks;
using EntityGraphQL.Compiler;
using EntityGraphQL.Compiler.Util;
using EntityGraphQL.Extensions;
using EntityGraphQL.Schema.FieldExtensions;

namespace EntityGraphQL.Schema
{
    public class MutationType : IField
    {
        private readonly object mutationClassInstance;
        private readonly MethodInfo method;
        private readonly Dictionary<string, ArgType> argumentTypes = new();
        private readonly Type? argInstanceType;
        private readonly bool isAsync;

        public bool IsDeprecated { get; set; }
        public string? DeprecationReason { get; set; }

        public string Description { get; }

        public string Name { get; }
        public RequiredAuthorization RequiredAuthorization { get; }

        public IDictionary<string, ArgType> Arguments => argumentTypes;

        public GqlTypeInfo ReturnType { get; }

        public List<IFieldExtension> Extensions => new();

        public ParameterExpression ArgumentParam => throw new NotImplementedException();

        public Expression Resolve => throw new NotImplementedException();

        public bool ArgumentsAreInternal { get; internal set; }

        public IEnumerable<Type> Services { get; }

        public void Deprecate(string reason)
        {
            IsDeprecated = true;
            DeprecationReason = reason;
        }

        public async Task<object?> CallAsync(object? context, Dictionary<string, Expression>? gqlRequestArgs, GraphQLValidator validator, IServiceProvider serviceProvider, Func<string, string> fieldNamer)
        {
            if (context == null)
                return null;

            // args in the mutation method
            var allArgs = new List<object>();

            object? argInstance = null;
            if (gqlRequestArgs?.Count > 0)
            {
                // second arg is the arguments for the mutation - required as last arg in the mutation method
                argInstance = AssignArgValues(gqlRequestArgs, fieldNamer);
                VaildateModelBinding(argInstance, validator);
                if (validator.Errors.Any())
                    return null;

                // add parameters and any DI services
                foreach (var p in method.GetParameters())
                {
                    if (p.GetCustomAttribute(typeof(MutationArgumentsAttribute)) != null || p.ParameterType.GetTypeInfo().GetCustomAttribute(typeof(MutationArgumentsAttribute)) != null)
                    {
                        allArgs.Add(argInstance);
                    }
                    else if (p.ParameterType == context.GetType())
                    {
                        allArgs.Add(context);
                    }
                    // todo we should put this in the IServiceCollection actually...
                    else if (p.ParameterType == typeof(GraphQLValidator))
                    {
                        allArgs.Add(validator);
                    }
                    else
                    {
                        var service = serviceProvider.GetService(p.ParameterType);
                        if (service == null)
                        {
                            throw new EntityGraphQLExecutionException($"Service {p.ParameterType.Name} not found for dependency injection for mutation {method.Name}");
                        }
                        allArgs.Add(service);
                    }
                }
            }

            object result;
            if (isAsync)
            {
                result = await (dynamic)method.Invoke(mutationClassInstance, allArgs.ToArray());
            }
            else
            {
                try
                {
                    result = method.Invoke(mutationClassInstance, allArgs.ToArray());
                }
                catch (TargetInvocationException ex)
                {
                    if (ex.InnerException != null)
                        throw ex.InnerException;
                    throw;
                }
            }
            return result;
        }

        private object AssignArgValues(Dictionary<string, Expression> gqlRequestArgs, Func<string, string> fieldNamer)
        {
            if (argInstanceType == null)
                throw new ArgumentException($"{nameof(argInstanceType)} is null");

            var argInstance = Activator.CreateInstance(argInstanceType);
            Type argType = argInstanceType;
            foreach (var key in gqlRequestArgs.Keys)
            {
                var foundProp = false;
                foreach (var prop in argType.GetProperties())
                {
                    var propName = fieldNamer(prop.Name);
                    if (key == propName)
                    {
                        object? value = GetValue(gqlRequestArgs, propName, prop.PropertyType);
                        prop.SetValue(argInstance, value);
                        foundProp = true;
                        break;
                    }
                }
                if (!foundProp)
                {
                    foreach (var field in argType.GetFields())
                    {
                        var fieldName = fieldNamer(field.Name);
                        if (key == fieldName)
                        {
                            object? value = GetValue(gqlRequestArgs, fieldName, field.FieldType);
                            field.SetValue(argInstance, value);
                            foundProp = true;
                            break;
                        }
                    }
                }
                if (!foundProp)
                {
                    throw new EntityQuerySchemaException($"Could not find property or field {key} on schema object {argType.Name}");
                }
            }
            return argInstance;
        }

        /// <summary>
        /// Used at runtime below!!
        /// </summary>
        /// <param name="input"></param>
        /// <typeparam name="T"></typeparam>
        /// <returns></returns>
        private static List<T> ConvertArray<T>(Array input)
        {
            return input.Cast<T>().ToList(); // Using LINQ for simplicity
        }

        private object? GetValue(Dictionary<string, Expression> gqlRequestArgs, string memberName, Type memberType)
        {
            object? value = Expression.Lambda(gqlRequestArgs[memberName]).Compile().DynamicInvoke();
            if (value != null)
            {
                Type type = value.GetType();
                if (type.IsArray && memberType.IsEnumerableOrArray())
                {
                    var convertMethod = typeof(MutationType).GetMethod(nameof(ConvertArray), BindingFlags.NonPublic | BindingFlags.Static);
                    var generic = convertMethod.MakeGenericMethod(new[] { memberType.GetGenericArguments()[0] });
                    value = generic.Invoke(null, new object[] { value });
                }
                else
                {
                    value = ExpressionUtil.ChangeType(value, memberType);
                }
            }
            return value;
        }

        public MutationType(ISchemaProvider schema, string methodName, GqlTypeInfo returnType, object mutationClassInstance, MethodInfo method, string description, RequiredAuthorization requiredAuth, bool isAsync, Func<string, string> fieldNamer)
        {
            Description = description;
            ReturnType = returnType;
            this.mutationClassInstance = mutationClassInstance;
            this.method = method;
            Name = methodName;
            RequiredAuthorization = requiredAuth;
            this.isAsync = isAsync;

            argInstanceType = method.GetParameters()
                .FirstOrDefault(p => p.GetCustomAttribute(typeof(MutationArgumentsAttribute)) != null || p.ParameterType.GetTypeInfo().GetCustomAttribute(typeof(MutationArgumentsAttribute)) != null)?.ParameterType;
            if (argInstanceType != null)
            {
                foreach (var item in argInstanceType.GetProperties())
                {
                    if (GraphQLIgnoreAttribute.ShouldIgnoreMemberFromInput(item))
                        continue;
                    argumentTypes.Add(fieldNamer(item.Name), ArgType.FromProperty(schema, item, null, fieldNamer));
                }
                foreach (var item in argInstanceType.GetFields())
                {
                    if (GraphQLIgnoreAttribute.ShouldIgnoreMemberFromInput(item))
                        continue;
                    argumentTypes.Add(fieldNamer(item.Name), ArgType.FromField(schema, item, null, fieldNamer));
                }
            }
        }

        public bool HasArgumentByName(string argName)
        {
            return argumentTypes.ContainsKey(argName);
        }

        public ArgType GetArgumentType(string argName)
        {
            if (!argumentTypes.ContainsKey(argName))
            {
                throw new EntityQuerySchemaException($"Argument type not found for argument '{argName}'");
            }
            return argumentTypes[argName];
        }

        private void VaildateModelBinding(object entity, GraphQLValidator validator)
        {
            Type argType = entity.GetType();
            foreach (var prop in argType.GetProperties())
            {
                object value = prop.GetValue(entity, null);

                // set default message in-case user didn't provide a custom one
                string error = $"{prop.Name} is required";

                if (validator.Errors.Any(x => x.Message == error))
                    return;

                if (prop.GetCustomAttribute(typeof(System.ComponentModel.DataAnnotations.RequiredAttribute)) is System.ComponentModel.DataAnnotations.RequiredAttribute attr)
                {
                    if (attr.ErrorMessage != null)
                        error = attr.ErrorMessage;

                    if (value == null)
                        validator.AddError(error);
                    else if (!attr.AllowEmptyStrings && prop.PropertyType == typeof(string) && ((string)value).Length == 0)
                        validator.AddError(error);
                }
            }
        }

<<<<<<< HEAD
        public ExpressionResult? GetExpression(Expression context, Dictionary<string, Expression>? args)
=======
        public ExpressionResult GetExpression(Expression fieldExpression, Expression fieldContext, ParameterExpression schemaContext, Dictionary<string, Expression> args, bool contextChanged)
>>>>>>> ab2e702b
        {
            var result = (ExpressionResult)fieldExpression;

            if (schemaContext != null)
            {
                var parameterReplacer = new ParameterReplacer();
                result.Expression = parameterReplacer.ReplaceByType(result.Expression, schemaContext.Type, schemaContext);
            }
            return result;
        }

        public IField UpdateExpression(Expression expression)
        {
            throw new NotImplementedException();
        }
    }
}<|MERGE_RESOLUTION|>--- conflicted
+++ resolved
@@ -191,6 +191,7 @@
         {
             Description = description;
             ReturnType = returnType;
+            Services = new List<Type>();
             this.mutationClassInstance = mutationClassInstance;
             this.method = method;
             Name = methodName;
@@ -256,11 +257,7 @@
             }
         }
 
-<<<<<<< HEAD
-        public ExpressionResult? GetExpression(Expression context, Dictionary<string, Expression>? args)
-=======
-        public ExpressionResult GetExpression(Expression fieldExpression, Expression fieldContext, ParameterExpression schemaContext, Dictionary<string, Expression> args, bool contextChanged)
->>>>>>> ab2e702b
+        public ExpressionResult GetExpression(Expression fieldExpression, Expression fieldContext, ParameterExpression? schemaContext, Dictionary<string, Expression> args, bool contextChanged)
         {
             var result = (ExpressionResult)fieldExpression;
 
