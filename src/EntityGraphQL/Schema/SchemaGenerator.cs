--- conflicted
+++ resolved
@@ -95,39 +95,7 @@
                 if (!typeItem.GetFields().Any())
                     continue;
 
-<<<<<<< HEAD
-                types.AppendLine();
-                if (!string.IsNullOrEmpty(typeItem.Description))
-                    types.AppendLine($"\"\"\"{EscapeString(typeItem.Description)}\"\"\"");
-
-                var type = typeItem switch
-                {
-                    { IsInput: true } => "input",
-                    { IsInterface: true } => "interface",
-                    _ => "type"
-                };
-
-                var implements = string.IsNullOrWhiteSpace(typeItem.BaseType)
-                    ? ""
-                    : $"implements {typeItem.BaseType} ";
-
-                var oneOf = typeItem.IsOneOf ? "@oneOf " : "";
-
-                types.AppendLine($"{type} {typeItem.Name} {implements}{oneOf}{{");
-                foreach (var field in typeItem.GetFields())
-                {
-                    if (field.Name.StartsWith("__"))
-                        continue;
-
-                    if (!string.IsNullOrEmpty(field.Description))
-                        types.AppendLine($"\t\"\"\"{EscapeString(field.Description)}\"\"\"");
-
-                    types.AppendLine($"\t{schema.SchemaFieldNamer(field.Name)}{GetGqlArgs(schema, field)}: {field.ReturnType.GqlTypeForReturnOrArgument}{GetDeprecation(field)}");
-                }
-                types.AppendLine("}");
-=======
                 types.AppendLine(OutputSchemaType(schema, typeItem));
->>>>>>> f56ad1ff
             }
 
             return types.ToString();
@@ -182,7 +150,9 @@
                 implements += $"implements {string.Join(" & ", schemaType.BaseTypes.Select(i => i.Name))} ";
             }
 
-            sb.AppendLine($"{type} {schemaType.Name} {implements}{{");
+            var oneOf = typeItem.IsOneOf ? "@oneOf " : "";
+
+            sb.AppendLine($"{type} {schemaType.Name} {implements}{oneOf}{{");
 
             foreach (var field in schemaType.GetFields().OrderBy(s => s.Name))
             {
