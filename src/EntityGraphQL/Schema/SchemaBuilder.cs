--- conflicted
+++ resolved
@@ -1,324 +1,321 @@
-using System;
-using System.Linq;
-using System.Linq.Expressions;
-using System.Collections.Generic;
-using System.Reflection;
-using Humanizer;
-using EntityGraphQL.Compiler.Util;
-using System.ComponentModel;
-using Microsoft.Extensions.Logging;
-using EntityGraphQL.Extensions;
-<<<<<<< HEAD
-using EntityGraphQL.Schema.FieldExtensions;
-using Nullability;
-=======
-using System.Runtime.CompilerServices;
-using System.Threading.Tasks;
->>>>>>> 61258c0c
-
-namespace EntityGraphQL.Schema
-{
-    /// <summary>
-    /// A simple schema provider to automatically create a query schema based on an object.
-    /// Commonly used with a DbContext.
-    /// </summary>
-    public static class SchemaBuilder
-    {
-        /// <summary>
-        /// Create a new SchemaProvider<TContext> with the query context of type TContext and using the SchemaBuilderSchemaOptions supplied or the default if null.
-        /// Note the schema is empty, you need to add types and fields.
-        /// </summary>
-        /// <typeparam name="TContext">Query context type</typeparam>
-        /// <param name="options">SchemaBuilderSchemaOptions to configure the options of the schema provider created</param>
-        /// <param name="logger">A logger to use in the schema</param>
-        /// <returns></returns>
-        public static SchemaProvider<TContext> Create<TContext>(SchemaBuilderSchemaOptions? options = null, ILogger<SchemaProvider<TContext>>? logger = null)
-        {
-            if (options == null)
-                options = new SchemaBuilderSchemaOptions();
-            return new SchemaProvider<TContext>(options.AuthorizationService, options.FieldNamer, logger, options.IntrospectionEnabled);
-        }
-
-        /// <summary>
-        /// Given the type TContextType recursively create a query schema based on the public properties of the object.
-        /// </summary>
-        /// <param name="buildOptions">SchemaBuilderOptions to use to create the SchemaProvider and configure the rules for auto creating the schema types and fields</param>
-        /// <param name="logger">A logger to use in the schema</param>
-        /// <typeparam name="TContextType"></typeparam>
-        /// <returns></returns>
-        public static SchemaProvider<TContextType> FromObject<TContextType>(SchemaBuilderOptions? buildOptions = null, ILogger<SchemaProvider<TContextType>>? logger = null)
-        {
-            if (buildOptions == null)
-                buildOptions = new SchemaBuilderOptions();
-            var schemaOptions = new SchemaBuilderSchemaOptions();
-
-            var schema = new SchemaProvider<TContextType>(schemaOptions.AuthorizationService, schemaOptions.FieldNamer, logger, schemaOptions.IntrospectionEnabled);
-            return FromObject(schema, buildOptions);
-        }
-
-        /// <summary>
-        /// Given the type TContextType recursively create a query schema based on the public properties of the object.
-        /// </summary>
-        /// <param name="schemaOptions">Options to create the SchemaProvider.</param>
-        /// <param name="buildOptions">SchemaBuilderOptions to use to create the SchemaProvider and configure the rules for auto creating the schema types and fields</param>
-        /// <param name="logger">A logger to use in the schema</param>
-        /// <typeparam name="TContextType"></typeparam>
-        /// <returns></returns>
-        public static SchemaProvider<TContextType> FromObject<TContextType>(SchemaBuilderSchemaOptions? schemaOptions, SchemaBuilderOptions? buildOptions = null, ILogger<SchemaProvider<TContextType>>? logger = null)
-        {
-            if (buildOptions == null)
-                buildOptions = new SchemaBuilderOptions();
-            if (schemaOptions == null)
-                schemaOptions = new SchemaBuilderSchemaOptions();
-
-            var schema = new SchemaProvider<TContextType>(schemaOptions.AuthorizationService, schemaOptions.FieldNamer, logger, schemaOptions.IntrospectionEnabled);
-            schemaOptions.PreBuildSchemaFromContext?.Invoke(schema);
-            return FromObject(schema, buildOptions);
-        }
-
-        /// <summary>
-        /// Given the type TContextType recursively create a query schema based on the public properties of the object. Schema is added into the provider schema
-        /// </summary>
-        /// <param name="schema">Schema to add types to.</param>
-        /// <param name="options">SchemaBuilderOptions to use to create the SchemaProvider and configure the rules for auto creating the schema types and fields</param>
-        /// <typeparam name="TContextType"></typeparam>
-        /// <returns></returns>
-        internal static SchemaProvider<TContextType> FromObject<TContextType>(SchemaProvider<TContextType> schema, SchemaBuilderOptions options)
-        {
-            var contextType = typeof(TContextType);
-            var rootFields = GetFieldsFromObject(contextType, schema.Query(), schema, options, false);
-            foreach (var f in rootFields)
-            {
-                schema.Query().AddField(f);
-            }
-            return schema;
-        }
-
-        private static Field? AddFieldWithIdArgumentIfExists(ISchemaProvider schema, ISchemaType schemaType, Type contextType, Field fieldProp)
-        {
-            if (fieldProp.ResolveExpression == null)
-                throw new ArgumentException($"Field {fieldProp.Name} does not have a resolve function. This is required for AutoCreateIdArguments to work.");
-            if (!fieldProp.ResolveExpression.Type.IsEnumerableOrArray())
-                return null;
-            var returnSchemaType = fieldProp.ReturnType.SchemaType;
-            var idFieldDef = returnSchemaType.GetFields().FirstOrDefault(f => f.Name == "id");
-            if (idFieldDef == null)
-                return null;
-
-            if (idFieldDef.ResolveExpression == null)
-                throw new ArgumentException($"Field {idFieldDef.Name} does not have a resolve function. This is required for AutoCreateIdArguments to work.");
-
-            // We need to build an anonymous type with id = RequiredField<idFieldDef.Resolve.Type>()
-            // Resulting lambda is (a, p) => a.Where(b => b.Id == p.Id).First()
-            // This allows us to "insert" .Select() (and .Include()) before the .First()
-            var requiredFieldType = typeof(RequiredField<>).MakeGenericType(idFieldDef.ResolveExpression.Type);
-            var fieldNameAndType = new Dictionary<string, Type> { { "id", requiredFieldType } };
-            var argTypes = LinqRuntimeTypeBuilder.GetDynamicType(fieldNameAndType, fieldProp.Name);
-            var argTypesValue = Activator.CreateInstance(argTypes);
-            var argTypeParam = Expression.Parameter(argTypes, $"args_{argTypes.Name}");
-            Type arrayContextType = returnSchemaType.TypeDotnet;
-            var arrayContextParam = Expression.Parameter(arrayContextType, $"arrcxt_{arrayContextType.Name}");
-            var ctxId = Expression.PropertyOrField(arrayContextParam, "Id");
-            Expression argId = Expression.PropertyOrField(argTypeParam, "id");
-            argId = Expression.Property(argId, "Value"); // call RequiredField<>.Value to get the real type without a convert
-            var idBody = Expression.MakeBinary(ExpressionType.Equal, ctxId, argId);
-            var idLambda = Expression.Lambda(idBody, new[] { arrayContextParam });
-            Expression body = ExpressionUtil.MakeCallOnQueryable("Where", new Type[] { arrayContextType }, fieldProp.ResolveExpression, idLambda);
-
-            body = ExpressionUtil.MakeCallOnQueryable("FirstOrDefault", new Type[] { arrayContextType }, body);
-            var contextParam = Expression.Parameter(contextType, $"cxt_{contextType.Name}");
-            var lambdaParams = new[] { contextParam, argTypeParam };
-            body = new ParameterReplacer().Replace(body, fieldProp.FieldParam!, contextParam);
-            var selectionExpression = Expression.Lambda(body, lambdaParams);
-            var name = fieldProp.Name.Singularize();
-            if (name == null || name == fieldProp.Name)
-            {
-                // If we can't singularize it (or it returns the same name) just use the name plus something as GraphQL doesn't support field overloads
-                name = $"{fieldProp.Name}ById";
-            }
-            return new Field(schema, schemaType, name, selectionExpression, $"Return a {fieldProp.ReturnType.SchemaType.Name} by its Id", argTypesValue, new GqlTypeInfo(fieldProp.ReturnType.SchemaTypeGetter, selectionExpression.Body.Type), fieldProp.RequiredAuthorization);
-        }
-
-        public static List<Field> GetFieldsFromObject(Type type, ISchemaType fromType, ISchemaProvider schema, SchemaBuilderOptions options, bool isInputType)
-        {
-            var fields = new List<Field>();
-            // cache fields/properties
-            var param = Expression.Parameter(type, $"p_{type.Name}");
-            if (type.IsArray || type.IsEnumerableOrArray())
-                return fields;
-
-            foreach (var prop in type.GetProperties(BindingFlags.Instance | BindingFlags.Public))
-            {
-                var f = ProcessFieldOrProperty(fromType, prop, param, schema, options, isInputType)?.ToList();
-                if (f != null)
-                    fields.AddRange(f);
-            }
-            foreach (var prop in type.GetFields(BindingFlags.Instance | BindingFlags.Public))
-            {
-                var f = ProcessFieldOrProperty(fromType, prop, param, schema, options, isInputType)?.ToList();
-                if (f != null)
-                    fields.AddRange(f);
-            }
-            return fields;
-        }
-
-
-        private static IEnumerable<Field>? ProcessFieldOrProperty(ISchemaType fromType, MemberInfo prop, ParameterExpression param, ISchemaProvider schema, SchemaBuilderOptions options, bool isInputType)
-        {
-            if (options.IgnoreProps.Contains(prop.Name) || GraphQLIgnoreAttribute.ShouldIgnoreMemberFromQuery(prop))
-                yield break;
-
-            if (isInputType && GraphQLIgnoreAttribute.ShouldIgnoreMemberFromInput(prop))
-                yield break;
-
-            // Get Description from ComponentModel.DescriptionAttribute
-            string description = string.Empty;
-            var d = (DescriptionAttribute?)prop.GetCustomAttribute(typeof(DescriptionAttribute), false);
-            if (d != null)
-            {
-                description = d.Description;
-            }
-
-            LambdaExpression le = Expression.Lambda(prop.MemberType == MemberTypes.Property ? Expression.Property(param, prop.Name) : Expression.Field(param, prop.Name), param);
-
-            var requiredClaims = schema.AuthorizationService.GetRequiredAuthFromMember(prop);
-            // get the object type returned (ignoring list etc) so we know the context to find fields etc
-            var returnsTask = le.ReturnType.GetCustomAttribute(typeof(AsyncStateMachineAttribute)) != null || (le.ReturnType.IsGenericType && le.ReturnType.GetGenericTypeDefinition() == typeof(Task<>));
-            Type returnType = le.ReturnType;
-            if (returnsTask || (returnType.IsGenericType && returnType.GetGenericTypeDefinition() == typeof(Task<>)))
-            {
-                returnType = returnType.GetGenericArguments()[0];
-            }
-            if (returnType.IsDictionary())
-            {
-                // check for dictionaries
-                if (!options.AutoCreateNewComplexTypes)
-                    yield break;
-                Type[] genericTypeArguments = returnType.GenericTypeArguments;
-                returnType = typeof(KeyValuePair<,>).MakeGenericType(genericTypeArguments);
-                if (!schema.HasType(returnType))
-                    schema.AddScalarType(returnType, $"{genericTypeArguments[0].Name}{genericTypeArguments[1].Name}KeyValuePair", $"Key value pair of {genericTypeArguments[0].Name} & {genericTypeArguments[1].Name}");
-            }
-            else
-                returnType = returnType.IsEnumerableOrArray() ? returnType.GetEnumerableOrArrayType()! : returnType.GetNonNullableType();
-
-            var baseReturnType = returnType;
-            if (baseReturnType.IsEnumerableOrArray())
-                baseReturnType = baseReturnType.GetEnumerableOrArrayType()!;
-
-
-            if (!options.IgnoreTypes.Contains(baseReturnType!))
-            {
-                CacheType(baseReturnType, schema, options, isInputType);
-
-                var nullabilityInfo = prop.GetNullabilityInfo();
-
-                // see if there is a direct type mapping from the expression return to to something.
-                // otherwise build the type info
-                var returnTypeInfo = schema.GetCustomTypeMapping(le.ReturnType) ?? new GqlTypeInfo(() => schema.GetSchemaType(baseReturnType, null), le.Body.Type, nullabilityInfo);
-
-                var field = new Field(schema, fromType, schema.SchemaFieldNamer(prop.Name), le, description, null, returnTypeInfo, requiredClaims);
-
-                if (options.AutoCreateFieldWithIdArguments && (!schema.HasType(prop.DeclaringType!) || schema.GetSchemaType(prop.DeclaringType!, null).GqlType != GqlTypeEnum.Input))
-                {
-                    // add non-pural field with argument of ID
-                    var idArgField = AddFieldWithIdArgumentIfExists(schema, fromType, prop.ReflectedType!, field);
-                    if (idArgField != null)
-                    {
-                        yield return idArgField;
-                    }
-                }
-
-                field.ApplyAttributes(prop.GetCustomAttributes());
-
-                yield return field;
-            }
-        }
-
-        internal static ISchemaType CacheType(Type propType, ISchemaProvider schema, SchemaBuilderOptions options, bool isInputType)
-        {
-            if (!schema.HasType(propType))
-            {
-                var typeInfo = propType;
-                string description = string.Empty;
-                var d = (DescriptionAttribute?)typeInfo.GetCustomAttribute(typeof(DescriptionAttribute), false);
-                if (d != null)
-                {
-                    description = d.Description;
-                }
-
-                var typeName = BuildTypeName(propType);
-
-                if ((options.AutoCreateNewComplexTypes && typeInfo.IsClass) || ((typeInfo.IsInterface || typeInfo.IsAbstract) && options.AutoCreateInterfaceTypes))
-                {
-                    var fieldCount = typeInfo.GetProperties().Length + typeInfo.GetFields().Length;
-
-                    // add type before we recurse more that may also add the type
-                    // dynamcially call generic method
-                    // hate this, but want to build the types with the right Genenics so you can extend them later.
-                    // this is not the fastest, but only done on schema creation
-                    var addMethod = (isInputType, typeInfo.IsInterface, typeInfo.IsAbstract, fieldCount) switch
-                    {
-                        (true, _, _, _) => nameof(ISchemaProvider.AddInputType),
-                        (_, true, _, > 0) => nameof(ISchemaProvider.AddInterface),
-                        (_, _, true, > 0) => nameof(ISchemaProvider.AddInterface),
-                        (_, true, _, _) => nameof(ISchemaProvider.AddUnion),
-                        (_, _, true, _) => nameof(ISchemaProvider.AddUnion),
-                        _ => nameof(ISchemaProvider.AddType)
-                    };
-
-                    var method = schema.GetType().GetMethod(addMethod, new[] { typeof(string), typeof(string) });
-                    if (method == null)
-                        throw new Exception($"Could not find {addMethod} method on schema");
-                    method = method.MakeGenericMethod(propType);
-                    var typeAdded = (ISchemaType)method.Invoke(schema, new object[] { typeName, description })!;
-                    typeAdded.RequiredAuthorization = schema.AuthorizationService.GetRequiredAuthFromType(propType);
-
-                    var fields = GetFieldsFromObject(propType, typeAdded, schema, options, isInputType);
-                    typeAdded.AddFields(fields);
-
-
-                    if (options.AutoCreateInterfaceTypes)
-                    {
-                        typeAdded.ImplementAllBaseTypes(true, true);
-                    }
-                    return typeAdded;
-                }
-                else if (options.AutoCreateEnumTypes && typeInfo.IsEnum && !schema.HasType(typeName))
-                {
-                    return schema.AddEnum(propType.Name, propType, description);
-                }
-                else if (options.AutoCreateEnumTypes && propType.IsNullableType() && Nullable.GetUnderlyingType(propType)!.IsEnum && !schema.HasType(Nullable.GetUnderlyingType(propType)!.Name))
-                {
-                    Type type = Nullable.GetUnderlyingType(propType)!;
-                    return schema.AddEnum(type.Name, type, description);
-                }
-                else
-                {
-                    var type = schema.GetSchemaType(propType, null);
-                    if (options.AutoCreateInterfaceTypes)
-                    {
-                        type.ImplementAllBaseTypes(true, true);
-                    }
-
-                    var schemaType = schema.GetSchemaType(propType, null);
-                    schemaType.ApplyAttributes(propType.GetCustomAttributes());
-
-                    return type;
-                }
-            }
-            else
-                return schema.GetSchemaType(propType, null);
-        }
-
-        internal static string BuildTypeName(Type propType)
-        {
-            return propType.IsGenericType ? $"{propType.Name[..propType.Name.IndexOf('`')]}{string.Join("", propType.GetGenericArguments().Select(BuildTypeName))}" : propType.Name;
-        }
-
-        public static GqlTypeInfo MakeGraphQlType(ISchemaProvider schema, Type returnType, string? returnSchemaType)
-        {
-            return new GqlTypeInfo(!string.IsNullOrEmpty(returnSchemaType) ? () => schema.Type(returnSchemaType) : () => schema.GetSchemaType(returnType.GetNonNullableOrEnumerableType(), null), returnType);
-        }
-    }
-}
+using System;
+using System.Linq;
+using System.Linq.Expressions;
+using System.Collections.Generic;
+using System.Reflection;
+using Humanizer;
+using EntityGraphQL.Compiler.Util;
+using System.ComponentModel;
+using Microsoft.Extensions.Logging;
+using EntityGraphQL.Extensions;
+using EntityGraphQL.Schema.FieldExtensions;
+using Nullability;
+using System.Runtime.CompilerServices;
+using System.Threading.Tasks;
+
+namespace EntityGraphQL.Schema
+{
+    /// <summary>
+    /// A simple schema provider to automatically create a query schema based on an object.
+    /// Commonly used with a DbContext.
+    /// </summary>
+    public static class SchemaBuilder
+    {
+        /// <summary>
+        /// Create a new SchemaProvider<TContext> with the query context of type TContext and using the SchemaBuilderSchemaOptions supplied or the default if null.
+        /// Note the schema is empty, you need to add types and fields.
+        /// </summary>
+        /// <typeparam name="TContext">Query context type</typeparam>
+        /// <param name="options">SchemaBuilderSchemaOptions to configure the options of the schema provider created</param>
+        /// <param name="logger">A logger to use in the schema</param>
+        /// <returns></returns>
+        public static SchemaProvider<TContext> Create<TContext>(SchemaBuilderSchemaOptions? options = null, ILogger<SchemaProvider<TContext>>? logger = null)
+        {
+            if (options == null)
+                options = new SchemaBuilderSchemaOptions();
+            return new SchemaProvider<TContext>(options.AuthorizationService, options.FieldNamer, logger, options.IntrospectionEnabled);
+        }
+
+        /// <summary>
+        /// Given the type TContextType recursively create a query schema based on the public properties of the object.
+        /// </summary>
+        /// <param name="buildOptions">SchemaBuilderOptions to use to create the SchemaProvider and configure the rules for auto creating the schema types and fields</param>
+        /// <param name="logger">A logger to use in the schema</param>
+        /// <typeparam name="TContextType"></typeparam>
+        /// <returns></returns>
+        public static SchemaProvider<TContextType> FromObject<TContextType>(SchemaBuilderOptions? buildOptions = null, ILogger<SchemaProvider<TContextType>>? logger = null)
+        {
+            if (buildOptions == null)
+                buildOptions = new SchemaBuilderOptions();
+            var schemaOptions = new SchemaBuilderSchemaOptions();
+
+            var schema = new SchemaProvider<TContextType>(schemaOptions.AuthorizationService, schemaOptions.FieldNamer, logger, schemaOptions.IntrospectionEnabled);
+            return FromObject(schema, buildOptions);
+        }
+
+        /// <summary>
+        /// Given the type TContextType recursively create a query schema based on the public properties of the object.
+        /// </summary>
+        /// <param name="schemaOptions">Options to create the SchemaProvider.</param>
+        /// <param name="buildOptions">SchemaBuilderOptions to use to create the SchemaProvider and configure the rules for auto creating the schema types and fields</param>
+        /// <param name="logger">A logger to use in the schema</param>
+        /// <typeparam name="TContextType"></typeparam>
+        /// <returns></returns>
+        public static SchemaProvider<TContextType> FromObject<TContextType>(SchemaBuilderSchemaOptions? schemaOptions, SchemaBuilderOptions? buildOptions = null, ILogger<SchemaProvider<TContextType>>? logger = null)
+        {
+            if (buildOptions == null)
+                buildOptions = new SchemaBuilderOptions();
+            if (schemaOptions == null)
+                schemaOptions = new SchemaBuilderSchemaOptions();
+
+            var schema = new SchemaProvider<TContextType>(schemaOptions.AuthorizationService, schemaOptions.FieldNamer, logger, schemaOptions.IntrospectionEnabled);
+            schemaOptions.PreBuildSchemaFromContext?.Invoke(schema);
+            return FromObject(schema, buildOptions);
+        }
+
+        /// <summary>
+        /// Given the type TContextType recursively create a query schema based on the public properties of the object. Schema is added into the provider schema
+        /// </summary>
+        /// <param name="schema">Schema to add types to.</param>
+        /// <param name="options">SchemaBuilderOptions to use to create the SchemaProvider and configure the rules for auto creating the schema types and fields</param>
+        /// <typeparam name="TContextType"></typeparam>
+        /// <returns></returns>
+        internal static SchemaProvider<TContextType> FromObject<TContextType>(SchemaProvider<TContextType> schema, SchemaBuilderOptions options)
+        {
+            var contextType = typeof(TContextType);
+            var rootFields = GetFieldsFromObject(contextType, schema.Query(), schema, options, false);
+            foreach (var f in rootFields)
+            {
+                schema.Query().AddField(f);
+            }
+            return schema;
+        }
+
+        private static Field? AddFieldWithIdArgumentIfExists(ISchemaProvider schema, ISchemaType schemaType, Type contextType, Field fieldProp)
+        {
+            if (fieldProp.ResolveExpression == null)
+                throw new ArgumentException($"Field {fieldProp.Name} does not have a resolve function. This is required for AutoCreateIdArguments to work.");
+            if (!fieldProp.ResolveExpression.Type.IsEnumerableOrArray())
+                return null;
+            var returnSchemaType = fieldProp.ReturnType.SchemaType;
+            var idFieldDef = returnSchemaType.GetFields().FirstOrDefault(f => f.Name == "id");
+            if (idFieldDef == null)
+                return null;
+
+            if (idFieldDef.ResolveExpression == null)
+                throw new ArgumentException($"Field {idFieldDef.Name} does not have a resolve function. This is required for AutoCreateIdArguments to work.");
+
+            // We need to build an anonymous type with id = RequiredField<idFieldDef.Resolve.Type>()
+            // Resulting lambda is (a, p) => a.Where(b => b.Id == p.Id).First()
+            // This allows us to "insert" .Select() (and .Include()) before the .First()
+            var requiredFieldType = typeof(RequiredField<>).MakeGenericType(idFieldDef.ResolveExpression.Type);
+            var fieldNameAndType = new Dictionary<string, Type> { { "id", requiredFieldType } };
+            var argTypes = LinqRuntimeTypeBuilder.GetDynamicType(fieldNameAndType, fieldProp.Name);
+            var argTypesValue = Activator.CreateInstance(argTypes);
+            var argTypeParam = Expression.Parameter(argTypes, $"args_{argTypes.Name}");
+            Type arrayContextType = returnSchemaType.TypeDotnet;
+            var arrayContextParam = Expression.Parameter(arrayContextType, $"arrcxt_{arrayContextType.Name}");
+            var ctxId = Expression.PropertyOrField(arrayContextParam, "Id");
+            Expression argId = Expression.PropertyOrField(argTypeParam, "id");
+            argId = Expression.Property(argId, "Value"); // call RequiredField<>.Value to get the real type without a convert
+            var idBody = Expression.MakeBinary(ExpressionType.Equal, ctxId, argId);
+            var idLambda = Expression.Lambda(idBody, new[] { arrayContextParam });
+            Expression body = ExpressionUtil.MakeCallOnQueryable("Where", new Type[] { arrayContextType }, fieldProp.ResolveExpression, idLambda);
+
+            body = ExpressionUtil.MakeCallOnQueryable("FirstOrDefault", new Type[] { arrayContextType }, body);
+            var contextParam = Expression.Parameter(contextType, $"cxt_{contextType.Name}");
+            var lambdaParams = new[] { contextParam, argTypeParam };
+            body = new ParameterReplacer().Replace(body, fieldProp.FieldParam!, contextParam);
+            var selectionExpression = Expression.Lambda(body, lambdaParams);
+            var name = fieldProp.Name.Singularize();
+            if (name == null || name == fieldProp.Name)
+            {
+                // If we can't singularize it (or it returns the same name) just use the name plus something as GraphQL doesn't support field overloads
+                name = $"{fieldProp.Name}ById";
+            }
+            return new Field(schema, schemaType, name, selectionExpression, $"Return a {fieldProp.ReturnType.SchemaType.Name} by its Id", argTypesValue, new GqlTypeInfo(fieldProp.ReturnType.SchemaTypeGetter, selectionExpression.Body.Type), fieldProp.RequiredAuthorization);
+        }
+
+        public static List<Field> GetFieldsFromObject(Type type, ISchemaType fromType, ISchemaProvider schema, SchemaBuilderOptions options, bool isInputType)
+        {
+            var fields = new List<Field>();
+            // cache fields/properties
+            var param = Expression.Parameter(type, $"p_{type.Name}");
+            if (type.IsArray || type.IsEnumerableOrArray())
+                return fields;
+
+            foreach (var prop in type.GetProperties(BindingFlags.Instance | BindingFlags.Public))
+            {
+                var f = ProcessFieldOrProperty(fromType, prop, param, schema, options, isInputType)?.ToList();
+                if (f != null)
+                    fields.AddRange(f);
+            }
+            foreach (var prop in type.GetFields(BindingFlags.Instance | BindingFlags.Public))
+            {
+                var f = ProcessFieldOrProperty(fromType, prop, param, schema, options, isInputType)?.ToList();
+                if (f != null)
+                    fields.AddRange(f);
+            }
+            return fields;
+        }
+
+
+        private static IEnumerable<Field>? ProcessFieldOrProperty(ISchemaType fromType, MemberInfo prop, ParameterExpression param, ISchemaProvider schema, SchemaBuilderOptions options, bool isInputType)
+        {
+            if (options.IgnoreProps.Contains(prop.Name) || GraphQLIgnoreAttribute.ShouldIgnoreMemberFromQuery(prop))
+                yield break;
+
+            if (isInputType && GraphQLIgnoreAttribute.ShouldIgnoreMemberFromInput(prop))
+                yield break;
+
+            // Get Description from ComponentModel.DescriptionAttribute
+            string description = string.Empty;
+            var d = (DescriptionAttribute?)prop.GetCustomAttribute(typeof(DescriptionAttribute), false);
+            if (d != null)
+            {
+                description = d.Description;
+            }
+
+            LambdaExpression le = Expression.Lambda(prop.MemberType == MemberTypes.Property ? Expression.Property(param, prop.Name) : Expression.Field(param, prop.Name), param);
+
+            var requiredClaims = schema.AuthorizationService.GetRequiredAuthFromMember(prop);
+            // get the object type returned (ignoring list etc) so we know the context to find fields etc
+            var returnsTask = le.ReturnType.GetCustomAttribute(typeof(AsyncStateMachineAttribute)) != null || (le.ReturnType.IsGenericType && le.ReturnType.GetGenericTypeDefinition() == typeof(Task<>));
+            Type returnType = le.ReturnType;
+            if (returnsTask || (returnType.IsGenericType && returnType.GetGenericTypeDefinition() == typeof(Task<>)))
+            {
+                returnType = returnType.GetGenericArguments()[0];
+            }
+            if (returnType.IsDictionary())
+            {
+                // check for dictionaries
+                if (!options.AutoCreateNewComplexTypes)
+                    yield break;
+                Type[] genericTypeArguments = returnType.GenericTypeArguments;
+                returnType = typeof(KeyValuePair<,>).MakeGenericType(genericTypeArguments);
+                if (!schema.HasType(returnType))
+                    schema.AddScalarType(returnType, $"{genericTypeArguments[0].Name}{genericTypeArguments[1].Name}KeyValuePair", $"Key value pair of {genericTypeArguments[0].Name} & {genericTypeArguments[1].Name}");
+            }
+            else
+                returnType = returnType.IsEnumerableOrArray() ? returnType.GetEnumerableOrArrayType()! : returnType.GetNonNullableType();
+
+            var baseReturnType = returnType;
+            if (baseReturnType.IsEnumerableOrArray())
+                baseReturnType = baseReturnType.GetEnumerableOrArrayType()!;
+
+
+            if (!options.IgnoreTypes.Contains(baseReturnType!))
+            {
+                CacheType(baseReturnType, schema, options, isInputType);
+
+                var nullabilityInfo = prop.GetNullabilityInfo();
+
+                // see if there is a direct type mapping from the expression return to to something.
+                // otherwise build the type info
+                var returnTypeInfo = schema.GetCustomTypeMapping(le.ReturnType) ?? new GqlTypeInfo(() => schema.GetSchemaType(baseReturnType, null), le.Body.Type, nullabilityInfo);
+
+                var field = new Field(schema, fromType, schema.SchemaFieldNamer(prop.Name), le, description, null, returnTypeInfo, requiredClaims);
+
+                if (options.AutoCreateFieldWithIdArguments && (!schema.HasType(prop.DeclaringType!) || schema.GetSchemaType(prop.DeclaringType!, null).GqlType != GqlTypeEnum.Input))
+                {
+                    // add non-pural field with argument of ID
+                    var idArgField = AddFieldWithIdArgumentIfExists(schema, fromType, prop.ReflectedType!, field);
+                    if (idArgField != null)
+                    {
+                        yield return idArgField;
+                    }
+                }
+
+                field.ApplyAttributes(prop.GetCustomAttributes());
+
+                yield return field;
+            }
+        }
+
+        internal static ISchemaType CacheType(Type propType, ISchemaProvider schema, SchemaBuilderOptions options, bool isInputType)
+        {
+            if (!schema.HasType(propType))
+            {
+                var typeInfo = propType;
+                string description = string.Empty;
+                var d = (DescriptionAttribute?)typeInfo.GetCustomAttribute(typeof(DescriptionAttribute), false);
+                if (d != null)
+                {
+                    description = d.Description;
+                }
+
+                var typeName = BuildTypeName(propType);
+
+                if ((options.AutoCreateNewComplexTypes && typeInfo.IsClass) || ((typeInfo.IsInterface || typeInfo.IsAbstract) && options.AutoCreateInterfaceTypes))
+                {
+                    var fieldCount = typeInfo.GetProperties().Length + typeInfo.GetFields().Length;
+
+                    // add type before we recurse more that may also add the type
+                    // dynamcially call generic method
+                    // hate this, but want to build the types with the right Genenics so you can extend them later.
+                    // this is not the fastest, but only done on schema creation
+                    var addMethod = (isInputType, typeInfo.IsInterface, typeInfo.IsAbstract, fieldCount) switch
+                    {
+                        (true, _, _, _) => nameof(ISchemaProvider.AddInputType),
+                        (_, true, _, > 0) => nameof(ISchemaProvider.AddInterface),
+                        (_, _, true, > 0) => nameof(ISchemaProvider.AddInterface),
+                        (_, true, _, _) => nameof(ISchemaProvider.AddUnion),
+                        (_, _, true, _) => nameof(ISchemaProvider.AddUnion),
+                        _ => nameof(ISchemaProvider.AddType)
+                    };
+
+                    var method = schema.GetType().GetMethod(addMethod, new[] { typeof(string), typeof(string) });
+                    if (method == null)
+                        throw new Exception($"Could not find {addMethod} method on schema");
+                    method = method.MakeGenericMethod(propType);
+                    var typeAdded = (ISchemaType)method.Invoke(schema, new object[] { typeName, description })!;
+                    typeAdded.RequiredAuthorization = schema.AuthorizationService.GetRequiredAuthFromType(propType);
+
+                    var fields = GetFieldsFromObject(propType, typeAdded, schema, options, isInputType);
+                    typeAdded.AddFields(fields);
+
+
+                    if (options.AutoCreateInterfaceTypes)
+                    {
+                        typeAdded.ImplementAllBaseTypes(true, true);
+                    }
+                    return typeAdded;
+                }
+                else if (options.AutoCreateEnumTypes && typeInfo.IsEnum && !schema.HasType(typeName))
+                {
+                    return schema.AddEnum(propType.Name, propType, description);
+                }
+                else if (options.AutoCreateEnumTypes && propType.IsNullableType() && Nullable.GetUnderlyingType(propType)!.IsEnum && !schema.HasType(Nullable.GetUnderlyingType(propType)!.Name))
+                {
+                    Type type = Nullable.GetUnderlyingType(propType)!;
+                    return schema.AddEnum(type.Name, type, description);
+                }
+                else
+                {
+                    var type = schema.GetSchemaType(propType, null);
+                    if (options.AutoCreateInterfaceTypes)
+                    {
+                        type.ImplementAllBaseTypes(true, true);
+                    }
+
+                    var schemaType = schema.GetSchemaType(propType, null);
+                    schemaType.ApplyAttributes(propType.GetCustomAttributes());
+
+                    return type;
+                }
+            }
+            else
+                return schema.GetSchemaType(propType, null);
+        }
+
+        internal static string BuildTypeName(Type propType)
+        {
+            return propType.IsGenericType ? $"{propType.Name[..propType.Name.IndexOf('`')]}{string.Join("", propType.GetGenericArguments().Select(BuildTypeName))}" : propType.Name;
+        }
+
+        public static GqlTypeInfo MakeGraphQlType(ISchemaProvider schema, Type returnType, string? returnSchemaType)
+        {
+            return new GqlTypeInfo(!string.IsNullOrEmpty(returnSchemaType) ? () => schema.Type(returnSchemaType) : () => schema.GetSchemaType(returnType.GetNonNullableOrEnumerableType(), null), returnType);
+        }
+    }
+}