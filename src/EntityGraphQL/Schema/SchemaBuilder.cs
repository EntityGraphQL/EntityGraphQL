--- conflicted
+++ resolved
@@ -1,610 +1,600 @@
-using System;
-using System.Collections.Generic;
-using System.ComponentModel;
-using System.Linq;
-using System.Linq.Expressions;
-using System.Reflection;
-using System.Runtime.CompilerServices;
-using System.Threading.Tasks;
-using EntityGraphQL.Compiler.Util;
-using EntityGraphQL.Extensions;
-using Humanizer;
-using Microsoft.Extensions.Logging;
-using Nullability;
-
-namespace EntityGraphQL.Schema
-{
-    /// <summary>
-    /// A simple schema provider to automatically create a query schema based on an object.
-    /// Commonly used with a DbContext.
-    /// </summary>
-    public static class SchemaBuilder
-    {
-        /// <summary>
-        /// Apply any options not passed via the constructor
-        /// </summary>
-        private static SchemaProvider<TContext> ApplyOptions<TContext>(SchemaProvider<TContext> schema, SchemaBuilderSchemaOptions options)
-        {
-            schema.AllowedExceptions.AddRange(options.AllowedExceptions);
-            return schema;
-        }
-
-        /// <summary>
-        /// Create a new SchemaProvider<TContext> with the query context of type TContext and using the SchemaBuilderSchemaOptions supplied or the default if null.
-        /// Note the schema is empty, you need to add types and fields.
-        /// </summary>
-        /// <typeparam name="TContext">Query context type</typeparam>
-        /// <param name="options">SchemaBuilderSchemaOptions to configure the options of the schema provider created</param>
-        /// <param name="logger">A logger to use in the schema</param>
-        /// <returns></returns>
-        public static SchemaProvider<TContext> Create<TContext>(SchemaBuilderSchemaOptions? options = null, ILogger<SchemaProvider<TContext>>? logger = null)
-        {
-            options ??= new SchemaBuilderSchemaOptions();
-            var schema = new SchemaProvider<TContext>(options.AuthorizationService, options.FieldNamer, logger, options.IntrospectionEnabled, options.IsDevelopment);
-            return ApplyOptions(schema, options);
-        }
-
-        /// <summary>
-        /// Given the type TContextType recursively create a query schema based on the public properties of the object.
-        /// </summary>
-        /// <param name="buildOptions">SchemaBuilderOptions to use to create the SchemaProvider and configure the rules for auto creating the schema types and fields</param>
-        /// <param name="logger">A logger to use in the schema</param>
-        /// <typeparam name="TContextType"></typeparam>
-        /// <returns></returns>
-        public static SchemaProvider<TContextType> FromObject<TContextType>(SchemaBuilderOptions? buildOptions = null, ILogger<SchemaProvider<TContextType>>? logger = null)
-        {
-            buildOptions ??= new SchemaBuilderOptions();
-            var schemaOptions = new SchemaBuilderSchemaOptions();
-
-            var schema = new SchemaProvider<TContextType>(schemaOptions.AuthorizationService, schemaOptions.FieldNamer, logger, schemaOptions.IntrospectionEnabled, schemaOptions.IsDevelopment);
-            schema = ApplyOptions(schema, schemaOptions);
-            return FromObject(schema, buildOptions);
-        }
-
-        /// <summary>
-        /// Given the type TContextType recursively create a query schema based on the public properties of the object.
-        /// </summary>
-        /// <param name="schemaOptions">Options to create the SchemaProvider.</param>
-        /// <param name="buildOptions">SchemaBuilderOptions to use to create the SchemaProvider and configure the rules for auto creating the schema types and fields</param>
-        /// <param name="logger">A logger to use in the schema</param>
-        /// <typeparam name="TContextType"></typeparam>
-        /// <returns></returns>
-        public static SchemaProvider<TContextType> FromObject<TContextType>(SchemaBuilderSchemaOptions? schemaOptions, SchemaBuilderOptions? buildOptions = null, ILogger<SchemaProvider<TContextType>>? logger = null)
-        {
-            if (buildOptions == null)
-                buildOptions = new SchemaBuilderOptions();
-            if (schemaOptions == null)
-                schemaOptions = new SchemaBuilderSchemaOptions();
-
-            var schema = new SchemaProvider<TContextType>(schemaOptions.AuthorizationService, schemaOptions.FieldNamer, logger, schemaOptions.IntrospectionEnabled, schemaOptions.IsDevelopment);
-            schemaOptions.PreBuildSchemaFromContext?.Invoke(schema);
-            schema = ApplyOptions(schema, schemaOptions);
-            return FromObject(schema, buildOptions);
-        }
-
-        /// <summary>
-        /// Given the type TContextType recursively create a query schema based on the public properties of the object. Schema is added into the provider schema
-        /// </summary>
-        /// <param name="schema">Schema to add types to.</param>
-        /// <param name="options">SchemaBuilderOptions to use to create the SchemaProvider and configure the rules for auto creating the schema types and fields</param>
-        /// <typeparam name="TContextType"></typeparam>
-        /// <returns></returns>
-        internal static SchemaProvider<TContextType> FromObject<TContextType>(SchemaProvider<TContextType> schema, SchemaBuilderOptions options)
-        {
-            var contextType = typeof(TContextType);
-            var rootFields = GetFieldsFromObject(contextType, schema.Query(), schema, options, false);
-            foreach (var f in rootFields)
-            {
-                schema.Query().AddField(f);
-            }
-            return schema;
-        }
-
-        private static Field? MakeFieldWithIdArgumentIfExists(ISchemaProvider schema, ISchemaType schemaType, Type contextType, Field fieldProp, SchemaBuilderOptions options)
-        {
-            if (fieldProp.ResolveExpression == null)
-                throw new ArgumentException($"Field {fieldProp.Name} does not have a resolve function. This is required for AutoCreateIdArguments to work.");
-            if (!fieldProp.ResolveExpression.Type.IsEnumerableOrArray())
-                return null;
-            var returnSchemaType = fieldProp.ReturnType.SchemaType;
-            var idFieldDef = returnSchemaType.GetFields().FirstOrDefault(f => f.Name == "id");
-            if (idFieldDef == null)
-                return null;
-
-            if (idFieldDef.ResolveExpression == null)
-                throw new ArgumentException($"Field {idFieldDef.Name} does not have a resolve function. This is required for AutoCreateIdArguments to work.");
-
-            // We need to build an anonymous type with id = RequiredField<idFieldDef.Resolve.Type>()
-            // Resulting lambda is (a, p) => a.Where(b => b.Id == p.Id).First()
-            // This allows us to "insert" .Select() (and .Include()) before the .First()
-            var requiredFieldType = typeof(RequiredField<>).MakeGenericType(idFieldDef.ResolveExpression.Type);
-            var fieldNameAndType = new Dictionary<string, Type> { { "id", requiredFieldType } };
-            var argTypes = LinqRuntimeTypeBuilder.GetDynamicType(fieldNameAndType, fieldProp.Name);
-            var argTypesValue = Activator.CreateInstance(argTypes);
-            var argTypeParam = Expression.Parameter(argTypes, $"args_{argTypes.Name}");
-            Type arrayContextType = returnSchemaType.TypeDotnet;
-            var arrayContextParam = Expression.Parameter(arrayContextType, $"arrcxt_{arrayContextType.Name}");
-            var ctxId = Expression.PropertyOrField(arrayContextParam, "Id");
-            Expression argId = Expression.PropertyOrField(argTypeParam, "id");
-            argId = Expression.Property(argId, "Value"); // call RequiredField<>.Value to get the real type without a convert
-            var idBody = Expression.MakeBinary(ExpressionType.Equal, ctxId, argId);
-            var idLambda = Expression.Lambda(idBody, new[] { arrayContextParam });
-            Expression body = ExpressionUtil.MakeCallOnQueryable(nameof(Queryable.Where), [arrayContextType], fieldProp.ResolveExpression, idLambda);
-
-            body = ExpressionUtil.MakeCallOnQueryable(nameof(Queryable.FirstOrDefault), [arrayContextType], body);
-            var contextParam = Expression.Parameter(contextType, $"cxt_{contextType.Name}");
-            var lambdaParams = new[] { contextParam, argTypeParam };
-            body = new ParameterReplacer().Replace(body, fieldProp.FieldParam!, contextParam);
-            var selectionExpression = Expression.Lambda(body, lambdaParams);
-            var name = fieldProp.Name.Singularize();
-            if (name == null || name == fieldProp.Name)
-            {
-                // If we can't singularize it (or it returns the same name) just use the name plus something as GraphQL doesn't support field overloads
-                name = $"{fieldProp.Name}ById";
-            }
-            var f = new Field(schema, schemaType, name, selectionExpression, $"Return a {fieldProp.ReturnType.SchemaType.Name} by its Id", argTypesValue, new GqlTypeInfo(fieldProp.ReturnType.SchemaTypeGetter, selectionExpression.Body.Type), fieldProp.RequiredAuthorization);
-            options.OnFieldCreated?.Invoke(f);
-            return f;
-        }
-
-        public static List<BaseField> GetFieldsFromObject(Type type, ISchemaType fromType, ISchemaProvider schema, SchemaBuilderOptions options, bool isInputType)
-        {
-            var fields = new List<BaseField>();
-            // cache fields/properties
-            var param = Expression.Parameter(type, $"p_{type.Name}");
-            if (type.IsArray || type.IsEnumerableOrArray())
-                return fields;
-
-            foreach (var prop in type.GetProperties(BindingFlags.Instance | BindingFlags.Public))
-            {
-                var f = ProcessFieldOrPropertyIntoField(fromType, prop, param, schema, options, isInputType)?.ToList();
-                if (f != null)
-                    fields.AddRange(f);
-            }
-            foreach (var prop in type.GetFields(BindingFlags.Instance | BindingFlags.Public))
-            {
-                var f = ProcessFieldOrPropertyIntoField(fromType, prop, param, schema, options, isInputType)?.ToList();
-                if (f != null)
-                    fields.AddRange(f);
-            }
-            foreach (var method in type.GetMethods(BindingFlags.Instance | BindingFlags.Public | BindingFlags.Static))
-            {
-                var attribute = method.GetCustomAttribute<GraphQLFieldAttribute>();
-                if (attribute == null)
-                    continue;
-
-                var f = ProcessMethodIntoField(fromType, method, param, schema, options, isInputType);
-
-                if (f != null)
-                    fields.Add(f);
-            }
-            return fields;
-        }
-
-        internal static BaseField? ProcessMethodIntoField(ISchemaType fromType, MethodInfo method, ParameterExpression param, ISchemaProvider schema, SchemaBuilderOptions options, bool isInputType)
-        {
-            if (!ShouldIncludeMember(method, options, isInputType))
-                return null;
-
-            (string name, string description) = GetNameAndDescription(method, schema);
-
-            options ??= new SchemaBuilderOptions();
-            var isAsync = method.GetCustomAttribute(typeof(AsyncStateMachineAttribute)) != null || (method.ReturnType.IsGenericType && method.ReturnType.GetGenericTypeDefinition() == typeof(Task<>));
-            var requiredClaims = schema.AuthorizationService.GetRequiredAuthFromMember(method);
-
-            LambdaExpression? le = null;
-            // Fields for the schema (no services to [GraphQLArguments] that get expanded)
-            Dictionary<string, ArgType>? fieldSchemaArgs = null;
-            Dictionary<string, ParameterExpression> fieldServices = new();
-            Dictionary<string, Type> typesFlattenToSchema = new();
-            Type? fieldArgType = null;
-
-            if (method.GetParameters().Length > 0)
-            {
-                // This needs args, services and the [GraphQLArguments] types (not the expanded ones on the schema)
-                var argsForCallExpression = new Dictionary<string, Expression>();
-                // Arg type for the created type that holds all the method args
-                // this is current how query field args work. They expect 1 type that has all the schema args as props
-                var fieldDotnetArgtypes = new Dictionary<string, Type>();
-                fieldSchemaArgs = new Dictionary<string, ArgType>();
-                // typesFlattenToSchema is the dotnet types that were flattened to the GQL schema args from [GraphQLArguments]
-                var argumentsFromMethod = GetGraphQlSchemaArgumentsFromMethod(schema, method, options, out typesFlattenToSchema);
-                // figure out the arg type
-                foreach (var item in argumentsFromMethod)
-                {
-                    if (item.IsService)
-                        continue;
-                    if (item.ShouldFlatten)
-                    {
-                        foreach (var arg in item.FlattenArgs!)
-                        {
-                            fieldSchemaArgs.Add(arg.ArgName, arg.ArgType!);
-                            fieldDotnetArgtypes.Add(arg.ArgName, arg.ArgType!.RawType);
-                        }
-                    }
-                    else
-                    {
-                        fieldSchemaArgs.Add(item.ArgName, item.ArgType!);
-                        fieldDotnetArgtypes.Add(item.ArgName, item.ArgType!.RawType);
-                    }
-                }
-                fieldArgType = LinqRuntimeTypeBuilder.GetDynamicType(fieldDotnetArgtypes, method.Name)!;
-                var argTypeParam = Expression.Parameter(fieldArgType, $"args_{fieldArgType.Name}");
-                // build argument expressions for the call
-                foreach (var item in argumentsFromMethod)
-                {
-                    if (item.IsService)
-                    {
-                        fieldServices.Add(item.ArgName, Expression.Parameter(item.ServiceType!, item.ArgName));
-                        argsForCallExpression.Add(item.ArgName, fieldServices[item.ArgName]!);
-                    }
-                    else if (item.ShouldFlatten)
-                    {
-                        // need to create expression new ArgType { Prop1 = args.Prop1, Prop2 = args.Prop2 }
-                        var propExpressions = new Dictionary<string, Expression>();
-                        foreach (var arg in item.FlattenArgs!)
-                        {
-                            propExpressions.Add(arg.ArgType!.DotnetName, Expression.PropertyOrField(argTypeParam!, arg.ArgName));
-                        }
-                        var newExpArg = ExpressionUtil.CreateNewExpression(propExpressions, item.FlattenType!, true) ?? throw new EntityQuerySchemaException($"Could not create expression for argument {item.ArgName} of type {item.ArgType!.RawType.Name}");
-                        argsForCallExpression.Add(item.ArgName, newExpArg);
-                    }
-                    else
-                    {
-                        argsForCallExpression.Add(item.ArgName, Expression.PropertyOrField(argTypeParam!, item.ArgName));
-                    }
-                }
-
-
-                var call = Expression.Call(method.IsStatic ? null : param, method, argsForCallExpression.Values);
-                var lambdaParams = new[] { param, argTypeParam }.Concat(fieldServices.Values);
-                le = Expression.Lambda(call, lambdaParams);
-            }
-            else
-            {
-                var call = Expression.Call(param, method);
-                le = Expression.Lambda(call, param);
-            }
-
-            var baseReturnType = GetBaseReturnType(schema, le.ReturnType, options);
-
-            if (options.IgnoreTypes.Contains(baseReturnType))
-                return null;
-
-            CacheType(baseReturnType, schema, options, false);
-
-            var nullabilityInfo = method.GetNullabilityInfo();
-            var returnTypeInfo = schema.GetCustomTypeMapping(le.ReturnType) ?? new GqlTypeInfo(() => schema.GetSchemaType(baseReturnType, null), le.Body.Type, nullabilityInfo);
-            var field = new Field(schema, fromType, name, le, description, fieldSchemaArgs, returnTypeInfo, requiredClaims);
-            options.OnFieldCreated?.Invoke(field);
-
-            if (fieldServices.Count > 0)
-            {
-                field.Services = fieldServices.Values.ToList();
-                field.ExpressionArgumentType = fieldArgType;
-            }
-
-            field.ApplyAttributes(method.GetCustomAttributes());
-
-            return field;
-        }
-
-        private static bool ShouldIncludeMember(MemberInfo prop, SchemaBuilderOptions options, bool isInputType)
-        {
-            if (options.IgnoreProps.Contains(prop.Name) || GraphQLIgnoreAttribute.ShouldIgnoreMemberFromQuery(prop))
-                return false;
-
-            if (isInputType && GraphQLIgnoreAttribute.ShouldIgnoreMemberFromInput(prop))
-                return false;
-
-            return true;
-        }
-
-        private static IEnumerable<Field>? ProcessFieldOrPropertyIntoField(ISchemaType fromType, MemberInfo prop, ParameterExpression param, ISchemaProvider schema, SchemaBuilderOptions options, bool isInputType)
-        {
-            if (!ShouldIncludeMember(prop, options, isInputType))
-                yield break;
-
-            (string name, string description) = GetNameAndDescription(prop, schema);
-
-            LambdaExpression? le = null;
-            le = prop.MemberType switch
-            {
-                MemberTypes.Property => Expression.Lambda(Expression.Property(param, prop.Name), param),
-                MemberTypes.Field => Expression.Lambda(Expression.Field(param, prop.Name), param),
-                _ => throw new NotImplementedException($"{nameof(ProcessFieldOrPropertyIntoField)} unknown MemberType: {prop.MemberType}"),
-            };
-            var requiredClaims = schema.AuthorizationService.GetRequiredAuthFromMember(prop);
-
-            var baseReturnType = GetBaseReturnType(schema, le.ReturnType, options);
-
-            if (options.IgnoreTypes.Contains(baseReturnType))
-                yield break;
-
-            CacheType(baseReturnType, schema, options, isInputType);
-
-            var nullabilityInfo = prop.GetNullabilityInfo();
-            // see if there is a direct type mapping from the expression return to to something.
-            // otherwise build the type info
-            var returnTypeInfo = schema.GetCustomTypeMapping(le.ReturnType) ?? new GqlTypeInfo(() => schema.GetSchemaType(baseReturnType, null), le.Body.Type, nullabilityInfo);
-            var field = new Field(schema, fromType, name, le, description, null, returnTypeInfo, requiredClaims);
-            options.OnFieldCreated?.Invoke(field);
-
-            if (options.AutoCreateFieldWithIdArguments && (!schema.HasType(prop.DeclaringType!) || schema.GetSchemaType(prop.DeclaringType!, null).GqlType != GqlTypes.InputObject))
-            {
-                // add non-plural field with argument of ID
-                var idArgField = MakeFieldWithIdArgumentIfExists(schema, fromType, prop.ReflectedType!, field, options);
-                if (idArgField != null)
-                {
-                    yield return idArgField;
-                }
-            }
-
-            field.ApplyAttributes(prop.GetCustomAttributes());
-
-            yield return field;
-        }
-
-        private static Type GetBaseReturnType(ISchemaProvider schema, Type returnType, SchemaBuilderOptions options)
-        {
-            // get the object type returned (ignoring list etc) so we know the context to find fields etc
-            var returnsTask = returnType.GetCustomAttribute(typeof(AsyncStateMachineAttribute)) != null || (returnType.IsGenericType && returnType.GetGenericTypeDefinition() == typeof(Task<>));
-            if (returnsTask || (returnType.IsGenericType && returnType.GetGenericTypeDefinition() == typeof(Task<>)))
-            {
-                returnType = returnType.GetGenericArguments()[0];
-            }
-            if (returnType.IsDictionary())
-            {
-                // check for dictionaries
-                if (options.AutoCreateNewComplexTypes)
-                {
-                    Type[] genericTypeArguments = returnType.GenericTypeArguments;
-                    returnType = typeof(KeyValuePair<,>).MakeGenericType(genericTypeArguments);
-                    if (!schema.HasType(returnType))
-                        schema.AddScalarType(returnType, $"{genericTypeArguments[0].Name}{genericTypeArguments[1].Name}KeyValuePair", $"Key value pair of {genericTypeArguments[0].Name} & {genericTypeArguments[1].Name}");
-                }
-            }
-            else
-                returnType = returnType.IsEnumerableOrArray() ? returnType.GetEnumerableOrArrayType()! : returnType.GetNonNullableType()!;
-
-            Type baseReturnType = returnType;
-            if (baseReturnType.IsEnumerableOrArray())
-                baseReturnType = baseReturnType.GetEnumerableOrArrayType()!;
-            return baseReturnType;
-        }
-
-        internal static (string name, string description) GetNameAndDescription(MemberInfo prop, ISchemaProvider schema)
-        {
-            var name = schema.SchemaFieldNamer(prop.Name);
-            var description = string.Empty;
-            var descAttribute = (DescriptionAttribute?)prop.GetCustomAttribute(typeof(DescriptionAttribute), false);
-            if (descAttribute != null)
-            {
-                description = descAttribute.Description;
-            }
-
-            var attribute = prop.GetCustomAttribute<GraphQLFieldAttribute>();
-            if (attribute != null)
-            {
-                if (!string.IsNullOrEmpty(attribute.Name))
-                    name = attribute.Name;
-
-                if (!string.IsNullOrEmpty(attribute.Description))
-                    description = attribute.Description;
-            }
-            return (name, description);
-        }
-
-        internal static ISchemaType CacheType(Type propType, ISchemaProvider schema, SchemaBuilderOptions options, bool isInputType)
-        {
-            if (!schema.HasType(propType))
-            {
-                var typeInfo = propType;
-                string description = string.Empty;
-                var d = (DescriptionAttribute?)typeInfo.GetCustomAttribute(typeof(DescriptionAttribute), false);
-                if (d != null)
-                {
-                    description = d.Description;
-                }
-
-                var typeName = BuildTypeName(propType);
-
-                if ((options.AutoCreateNewComplexTypes && typeInfo.IsClass) || ((typeInfo.IsInterface || typeInfo.IsAbstract) && options.AutoCreateInterfaceTypes))
-                {
-                    var fieldCount = typeInfo.GetProperties().Length + typeInfo.GetFields().Length;
-
-                    // add type before we recurse more that may also add the type
-                    // dynamically call generic method
-                    // hate this, but want to build the types with the right generics so you can extend them later.
-                    // this is not the fastest, but only done on schema creation
-                    var addMethod = (isInputType, typeInfo.IsInterface, typeInfo.IsAbstract, fieldCount) switch
-                    {
-                        (true, _, _, _) => nameof(ISchemaProvider.AddInputType),
-                        (_, true, _, > 0) => nameof(ISchemaProvider.AddInterface),
-                        (_, _, true, > 0) => nameof(ISchemaProvider.AddInterface),
-                        (_, true, _, _) => nameof(ISchemaProvider.AddUnion),
-                        (_, _, true, _) => nameof(ISchemaProvider.AddUnion),
-                        _ => nameof(ISchemaProvider.AddType)
-                    };
-
-                    var method = schema.GetType().GetMethod(addMethod, [typeof(string), typeof(string)]);
-                    if (method == null)
-                        throw new EntityQuerySchemaException($"Could not find {addMethod} method on schema");
-                    method = method.MakeGenericMethod(propType);
-                    var typeAdded = (ISchemaType)method.Invoke(schema, new object[] { typeName, description })!;
-                    typeAdded.RequiredAuthorization = schema.AuthorizationService.GetRequiredAuthFromType(propType);
-
-                    var fields = GetFieldsFromObject(propType, typeAdded, schema, options, isInputType);
-                    typeAdded.AddFields(fields);
-
-
-                    if (options.AutoCreateInterfaceTypes)
-                    {
-                        typeAdded.ImplementAllBaseTypes(true, true);
-                    }
-                    return typeAdded;
-                }
-                else if (options.AutoCreateEnumTypes && typeInfo.IsEnum && !schema.HasType(typeName))
-                {
-                    return schema.AddEnum(propType.Name, propType, description);
-                }
-                else if (options.AutoCreateEnumTypes && propType.IsNullableType() && Nullable.GetUnderlyingType(propType)!.IsEnum && !schema.HasType(Nullable.GetUnderlyingType(propType)!.Name))
-                {
-                    Type type = Nullable.GetUnderlyingType(propType)!;
-                    return schema.AddEnum(type.Name, type, description);
-                }
-                else
-                {
-                    var type = schema.GetSchemaType(propType, null);
-                    if (options.AutoCreateInterfaceTypes)
-                    {
-                        type.ImplementAllBaseTypes(true, true);
-                    }
-
-                    var schemaType = schema.GetSchemaType(propType, null);
-                    schemaType.ApplyAttributes(propType.GetCustomAttributes());
-
-                    return type;
-                }
-            }
-            else
-                return schema.GetSchemaType(propType, null);
-        }
-
-        internal static string BuildTypeName(Type propType)
-        {
-            return propType.IsGenericType ? $"{propType.Name[..propType.Name.IndexOf('`')]}{string.Join("", propType.GetGenericArguments().Select(BuildTypeName))}" : propType.Name;
-        }
-
-        public static GqlTypeInfo MakeGraphQlType(ISchemaProvider schema, Type returnType, string? returnSchemaType)
-        {
-            Func<ISchemaType> typeGetter = !string.IsNullOrEmpty(returnSchemaType)
-                                                ? () => schema.Type(returnSchemaType)
-                                                : () => schema.GetSchemaType(returnType.IsEnumerableOrArray() || returnType.IsNullableType() ? returnType.GetNonNullableOrEnumerableType() : returnType, null);
-            return new GqlTypeInfo(typeGetter, returnType);
-        }
-
-<<<<<<< HEAD
-        public static IEnumerable<FieldArgInfo> GetGraphQlSchemaArgumentsFromMethod(ISchemaProvider schema, MethodInfo method, SchemaBuilderOptions options, out Dictionary<string, Type> flattenAugmentTypes)
-        {
-            flattenAugmentTypes = new Dictionary<string, Type>();
-=======
-        public static IEnumerable<FieldArgInfo> GetGraphQlSchemaArgumentsFromMethod(ISchemaProvider schema, MethodInfo method, SchemaBuilderOptions options, out Dictionary<string, Type> flattenArgumentTypes)
-        {
-            flattenArgumentTypes = [];
->>>>>>> 05fa9af2
-            var arguments = new List<FieldArgInfo>();
-            foreach (var item in method.GetParameters())
-            {
-                if (GraphQLIgnoreAttribute.ShouldIgnoreMemberFromInput(item))
-                    continue;
-
-                var inputType = item.ParameterType.IsEnumerableOrArray() ? item.ParameterType.GetEnumerableOrArrayType()! : item.ParameterType;
-                if (inputType.IsNullableType())
-                    inputType = inputType.GetGenericArguments()[0];
-
-                if (inputType == schema.QueryContextType)
-                {
-                    arguments.Add(new FieldArgInfo(item.Name!, item.ParameterType));
-                    continue;
-                }
-
-                // primitive types are arguments or types already known in the schema
-                var shouldBeAddedAsArg = item.ParameterType.IsPrimitive || (schema.HasType(inputType) && (schema.Type(inputType).IsInput || schema.Type(inputType).IsScalar || schema.Type(inputType).IsEnum));
-
-                // if hasServices then we expect attributes
-                var argumentsAttr = item.GetCustomAttribute<GraphQLArgumentsAttribute>() ?? item.ParameterType.GetTypeInfo().GetCustomAttribute<GraphQLArgumentsAttribute>();
-                var inlineArgumentAttr = item.GetCustomAttribute<GraphQLInputTypeAttribute>() ?? item.ParameterType.GetTypeInfo().GetCustomAttribute<GraphQLInputTypeAttribute>();
-                if (!shouldBeAddedAsArg && argumentsAttr == null && inlineArgumentAttr == null)
-                {
-                    arguments.Add(new FieldArgInfo(item.Name!, item.ParameterType));
-                    continue;
-                }
-
-                if (argumentsAttr != null)
-                {
-                    arguments.Add(new FieldArgInfo(item.Name!, item.ParameterType, FlattenArguments(item.ParameterType, schema, options)));
-<<<<<<< HEAD
-                    flattenAugmentTypes.Add(item.Name!, item.ParameterType);
-=======
-                    flattenArgumentTypes.Add(item.Name!, item.ParameterType);
->>>>>>> 05fa9af2
-                }
-                else
-                {
-                    arguments.Add(new FieldArgInfo(schema.SchemaFieldNamer(item.Name!), ArgType.FromParameter(schema, item, item.DefaultValue)));
-
-                    if (!schema.HasType(inputType) && options.AutoCreateInputTypes)
-                    {
-                        // use input type as it has resolved to a non list/nullable type
-                        CacheType(inputType, schema, options, true);
-                    }
-                }
-            }
-            return arguments;
-        }
-
-        private static IEnumerable<FieldArgInfo> FlattenArguments(Type argType, ISchemaProvider schema, SchemaBuilderOptions options)
-        {
-            foreach (var item in argType.GetProperties(BindingFlags.Instance | BindingFlags.Public))
-            {
-                if (GraphQLIgnoreAttribute.ShouldIgnoreMemberFromInput(item))
-                    continue;
-
-                yield return new FieldArgInfo(schema.SchemaFieldNamer(item.Name), ArgType.FromProperty(schema, item, null));
-                var inputType = item.PropertyType.IsEnumerableOrArray() ? item.PropertyType.GetEnumerableOrArrayType()! : item.PropertyType.IsNullableType() ? item.PropertyType.GetGenericArguments()[0] : item.PropertyType;
-                if (!schema.HasType(inputType) && options.AutoCreateInputTypes)
-                {
-                    CacheType(inputType, schema, options, true);
-                }
-            }
-            foreach (var item in argType.GetFields(BindingFlags.Instance | BindingFlags.Public))
-            {
-                if (GraphQLIgnoreAttribute.ShouldIgnoreMemberFromInput(item))
-                    continue;
-                yield return new FieldArgInfo(schema.SchemaFieldNamer(item.Name), ArgType.FromField(schema, item, null));
-                var inputType = item.FieldType.IsEnumerableOrArray() ? item.FieldType.GetEnumerableOrArrayType()! : item.FieldType.IsNullableType() ? item.FieldType.GetGenericArguments()[0] : item.FieldType;
-                if (!schema.HasType(inputType) && options.AutoCreateInputTypes)
-                {
-                    CacheType(inputType, schema, options, true);
-                }
-            }
-        }
-    }
-
-    public class FieldArgInfo
-    {
-        public FieldArgInfo(string argName, Type flattenType, IEnumerable<FieldArgInfo> flattedArgs)
-        {
-            ArgName = argName;
-            FlattenType = flattenType;
-            FlattenArgs = flattedArgs;
-        }
-
-        public FieldArgInfo(string argName, ArgType argType)
-        {
-            ArgName = argName;
-            ArgType = argType;
-        }
-
-        public FieldArgInfo(string argName, Type serviceType)
-        {
-            ArgName = argName;
-            ServiceType = serviceType;
-        }
-
-        public string ArgName { get; }
-        public Type? FlattenType { get; }
-        public ArgType? ArgType { get; }
-        /// <summary>
-        /// This argument is a service
-        /// </summary>
-        public bool IsService => ServiceType != null;
-        public Type? ServiceType { get; }
-        /// <summary>
-        /// This argument should be flatten in the GraphQL schema. But not in the method call
-        /// </summary>
-        public bool ShouldFlatten => FlattenArgs != null;
-        public IEnumerable<FieldArgInfo>? FlattenArgs { get; }
-    }
-}
+using System;
+using System.Collections.Generic;
+using System.ComponentModel;
+using System.Linq;
+using System.Linq.Expressions;
+using System.Reflection;
+using System.Runtime.CompilerServices;
+using System.Threading.Tasks;
+using EntityGraphQL.Compiler.Util;
+using EntityGraphQL.Extensions;
+using Humanizer;
+using Microsoft.Extensions.Logging;
+using Nullability;
+
+namespace EntityGraphQL.Schema
+{
+    /// <summary>
+    /// A simple schema provider to automatically create a query schema based on an object.
+    /// Commonly used with a DbContext.
+    /// </summary>
+    public static class SchemaBuilder
+    {
+        /// <summary>
+        /// Apply any options not passed via the constructor
+        /// </summary>
+        private static SchemaProvider<TContext> ApplyOptions<TContext>(SchemaProvider<TContext> schema, SchemaBuilderSchemaOptions options)
+        {
+            schema.AllowedExceptions.AddRange(options.AllowedExceptions);
+            return schema;
+        }
+
+        /// <summary>
+        /// Create a new SchemaProvider<TContext> with the query context of type TContext and using the SchemaBuilderSchemaOptions supplied or the default if null.
+        /// Note the schema is empty, you need to add types and fields.
+        /// </summary>
+        /// <typeparam name="TContext">Query context type</typeparam>
+        /// <param name="options">SchemaBuilderSchemaOptions to configure the options of the schema provider created</param>
+        /// <param name="logger">A logger to use in the schema</param>
+        /// <returns></returns>
+        public static SchemaProvider<TContext> Create<TContext>(SchemaBuilderSchemaOptions? options = null, ILogger<SchemaProvider<TContext>>? logger = null)
+        {
+            options ??= new SchemaBuilderSchemaOptions();
+            var schema = new SchemaProvider<TContext>(options.AuthorizationService, options.FieldNamer, logger, options.IntrospectionEnabled, options.IsDevelopment);
+            return ApplyOptions(schema, options);
+        }
+
+        /// <summary>
+        /// Given the type TContextType recursively create a query schema based on the public properties of the object.
+        /// </summary>
+        /// <param name="buildOptions">SchemaBuilderOptions to use to create the SchemaProvider and configure the rules for auto creating the schema types and fields</param>
+        /// <param name="logger">A logger to use in the schema</param>
+        /// <typeparam name="TContextType"></typeparam>
+        /// <returns></returns>
+        public static SchemaProvider<TContextType> FromObject<TContextType>(SchemaBuilderOptions? buildOptions = null, ILogger<SchemaProvider<TContextType>>? logger = null)
+        {
+            buildOptions ??= new SchemaBuilderOptions();
+            var schemaOptions = new SchemaBuilderSchemaOptions();
+
+            var schema = new SchemaProvider<TContextType>(schemaOptions.AuthorizationService, schemaOptions.FieldNamer, logger, schemaOptions.IntrospectionEnabled, schemaOptions.IsDevelopment);
+            schema = ApplyOptions(schema, schemaOptions);
+            return FromObject(schema, buildOptions);
+        }
+
+        /// <summary>
+        /// Given the type TContextType recursively create a query schema based on the public properties of the object.
+        /// </summary>
+        /// <param name="schemaOptions">Options to create the SchemaProvider.</param>
+        /// <param name="buildOptions">SchemaBuilderOptions to use to create the SchemaProvider and configure the rules for auto creating the schema types and fields</param>
+        /// <param name="logger">A logger to use in the schema</param>
+        /// <typeparam name="TContextType"></typeparam>
+        /// <returns></returns>
+        public static SchemaProvider<TContextType> FromObject<TContextType>(SchemaBuilderSchemaOptions? schemaOptions, SchemaBuilderOptions? buildOptions = null, ILogger<SchemaProvider<TContextType>>? logger = null)
+        {
+            if (buildOptions == null)
+                buildOptions = new SchemaBuilderOptions();
+            if (schemaOptions == null)
+                schemaOptions = new SchemaBuilderSchemaOptions();
+
+            var schema = new SchemaProvider<TContextType>(schemaOptions.AuthorizationService, schemaOptions.FieldNamer, logger, schemaOptions.IntrospectionEnabled, schemaOptions.IsDevelopment);
+            schemaOptions.PreBuildSchemaFromContext?.Invoke(schema);
+            schema = ApplyOptions(schema, schemaOptions);
+            return FromObject(schema, buildOptions);
+        }
+
+        /// <summary>
+        /// Given the type TContextType recursively create a query schema based on the public properties of the object. Schema is added into the provider schema
+        /// </summary>
+        /// <param name="schema">Schema to add types to.</param>
+        /// <param name="options">SchemaBuilderOptions to use to create the SchemaProvider and configure the rules for auto creating the schema types and fields</param>
+        /// <typeparam name="TContextType"></typeparam>
+        /// <returns></returns>
+        internal static SchemaProvider<TContextType> FromObject<TContextType>(SchemaProvider<TContextType> schema, SchemaBuilderOptions options)
+        {
+            var contextType = typeof(TContextType);
+            var rootFields = GetFieldsFromObject(contextType, schema.Query(), schema, options, false);
+            foreach (var f in rootFields)
+            {
+                schema.Query().AddField(f);
+            }
+            return schema;
+        }
+
+        private static Field? MakeFieldWithIdArgumentIfExists(ISchemaProvider schema, ISchemaType schemaType, Type contextType, Field fieldProp, SchemaBuilderOptions options)
+        {
+            if (fieldProp.ResolveExpression == null)
+                throw new ArgumentException($"Field {fieldProp.Name} does not have a resolve function. This is required for AutoCreateIdArguments to work.");
+            if (!fieldProp.ResolveExpression.Type.IsEnumerableOrArray())
+                return null;
+            var returnSchemaType = fieldProp.ReturnType.SchemaType;
+            var idFieldDef = returnSchemaType.GetFields().FirstOrDefault(f => f.Name == "id");
+            if (idFieldDef == null)
+                return null;
+
+            if (idFieldDef.ResolveExpression == null)
+                throw new ArgumentException($"Field {idFieldDef.Name} does not have a resolve function. This is required for AutoCreateIdArguments to work.");
+
+            // We need to build an anonymous type with id = RequiredField<idFieldDef.Resolve.Type>()
+            // Resulting lambda is (a, p) => a.Where(b => b.Id == p.Id).First()
+            // This allows us to "insert" .Select() (and .Include()) before the .First()
+            var requiredFieldType = typeof(RequiredField<>).MakeGenericType(idFieldDef.ResolveExpression.Type);
+            var fieldNameAndType = new Dictionary<string, Type> { { "id", requiredFieldType } };
+            var argTypes = LinqRuntimeTypeBuilder.GetDynamicType(fieldNameAndType, fieldProp.Name);
+            var argTypesValue = Activator.CreateInstance(argTypes);
+            var argTypeParam = Expression.Parameter(argTypes, $"args_{argTypes.Name}");
+            Type arrayContextType = returnSchemaType.TypeDotnet;
+            var arrayContextParam = Expression.Parameter(arrayContextType, $"arrcxt_{arrayContextType.Name}");
+            var ctxId = Expression.PropertyOrField(arrayContextParam, "Id");
+            Expression argId = Expression.PropertyOrField(argTypeParam, "id");
+            argId = Expression.Property(argId, "Value"); // call RequiredField<>.Value to get the real type without a convert
+            var idBody = Expression.MakeBinary(ExpressionType.Equal, ctxId, argId);
+            var idLambda = Expression.Lambda(idBody, new[] { arrayContextParam });
+            Expression body = ExpressionUtil.MakeCallOnQueryable(nameof(Queryable.Where), [arrayContextType], fieldProp.ResolveExpression, idLambda);
+
+            body = ExpressionUtil.MakeCallOnQueryable(nameof(Queryable.FirstOrDefault), [arrayContextType], body);
+            var contextParam = Expression.Parameter(contextType, $"cxt_{contextType.Name}");
+            var lambdaParams = new[] { contextParam, argTypeParam };
+            body = new ParameterReplacer().Replace(body, fieldProp.FieldParam!, contextParam);
+            var selectionExpression = Expression.Lambda(body, lambdaParams);
+            var name = fieldProp.Name.Singularize();
+            if (name == null || name == fieldProp.Name)
+            {
+                // If we can't singularize it (or it returns the same name) just use the name plus something as GraphQL doesn't support field overloads
+                name = $"{fieldProp.Name}ById";
+            }
+            var f = new Field(schema, schemaType, name, selectionExpression, $"Return a {fieldProp.ReturnType.SchemaType.Name} by its Id", argTypesValue, new GqlTypeInfo(fieldProp.ReturnType.SchemaTypeGetter, selectionExpression.Body.Type), fieldProp.RequiredAuthorization);
+            options.OnFieldCreated?.Invoke(f);
+            return f;
+        }
+
+        public static List<BaseField> GetFieldsFromObject(Type type, ISchemaType fromType, ISchemaProvider schema, SchemaBuilderOptions options, bool isInputType)
+        {
+            var fields = new List<BaseField>();
+            // cache fields/properties
+            var param = Expression.Parameter(type, $"p_{type.Name}");
+            if (type.IsArray || type.IsEnumerableOrArray())
+                return fields;
+
+            foreach (var prop in type.GetProperties(BindingFlags.Instance | BindingFlags.Public))
+            {
+                var f = ProcessFieldOrPropertyIntoField(fromType, prop, param, schema, options, isInputType)?.ToList();
+                if (f != null)
+                    fields.AddRange(f);
+            }
+            foreach (var prop in type.GetFields(BindingFlags.Instance | BindingFlags.Public))
+            {
+                var f = ProcessFieldOrPropertyIntoField(fromType, prop, param, schema, options, isInputType)?.ToList();
+                if (f != null)
+                    fields.AddRange(f);
+            }
+            foreach (var method in type.GetMethods(BindingFlags.Instance | BindingFlags.Public | BindingFlags.Static))
+            {
+                var attribute = method.GetCustomAttribute<GraphQLFieldAttribute>();
+                if (attribute == null)
+                    continue;
+
+                var f = ProcessMethodIntoField(fromType, method, param, schema, options, isInputType);
+
+                if (f != null)
+                    fields.Add(f);
+            }
+            return fields;
+        }
+
+        internal static BaseField? ProcessMethodIntoField(ISchemaType fromType, MethodInfo method, ParameterExpression param, ISchemaProvider schema, SchemaBuilderOptions options, bool isInputType)
+        {
+            if (!ShouldIncludeMember(method, options, isInputType))
+                return null;
+
+            (string name, string description) = GetNameAndDescription(method, schema);
+
+            options ??= new SchemaBuilderOptions();
+            var isAsync = method.GetCustomAttribute(typeof(AsyncStateMachineAttribute)) != null || (method.ReturnType.IsGenericType && method.ReturnType.GetGenericTypeDefinition() == typeof(Task<>));
+            var requiredClaims = schema.AuthorizationService.GetRequiredAuthFromMember(method);
+
+            LambdaExpression? le = null;
+            // Fields for the schema (no services to [GraphQLArguments] that get expanded)
+            Dictionary<string, ArgType>? fieldSchemaArgs = null;
+            Dictionary<string, ParameterExpression> fieldServices = new();
+            Dictionary<string, Type> typesFlattenToSchema = new();
+            Type? fieldArgType = null;
+
+            if (method.GetParameters().Length > 0)
+            {
+                // This needs args, services and the [GraphQLArguments] types (not the expanded ones on the schema)
+                var argsForCallExpression = new Dictionary<string, Expression>();
+                // Arg type for the created type that holds all the method args
+                // this is current how query field args work. They expect 1 type that has all the schema args as props
+                var fieldDotnetArgtypes = new Dictionary<string, Type>();
+                fieldSchemaArgs = new Dictionary<string, ArgType>();
+                // typesFlattenToSchema is the dotnet types that were flattened to the GQL schema args from [GraphQLArguments]
+                var argumentsFromMethod = GetGraphQlSchemaArgumentsFromMethod(schema, method, options, out typesFlattenToSchema);
+                // figure out the arg type
+                foreach (var item in argumentsFromMethod)
+                {
+                    if (item.IsService)
+                        continue;
+                    if (item.ShouldFlatten)
+                    {
+                        foreach (var arg in item.FlattenArgs!)
+                        {
+                            fieldSchemaArgs.Add(arg.ArgName, arg.ArgType!);
+                            fieldDotnetArgtypes.Add(arg.ArgName, arg.ArgType!.RawType);
+                        }
+                    }
+                    else
+                    {
+                        fieldSchemaArgs.Add(item.ArgName, item.ArgType!);
+                        fieldDotnetArgtypes.Add(item.ArgName, item.ArgType!.RawType);
+                    }
+                }
+                fieldArgType = LinqRuntimeTypeBuilder.GetDynamicType(fieldDotnetArgtypes, method.Name)!;
+                var argTypeParam = Expression.Parameter(fieldArgType, $"args_{fieldArgType.Name}");
+                // build argument expressions for the call
+                foreach (var item in argumentsFromMethod)
+                {
+                    if (item.IsService)
+                    {
+                        fieldServices.Add(item.ArgName, Expression.Parameter(item.ServiceType!, item.ArgName));
+                        argsForCallExpression.Add(item.ArgName, fieldServices[item.ArgName]!);
+                    }
+                    else if (item.ShouldFlatten)
+                    {
+                        // need to create expression new ArgType { Prop1 = args.Prop1, Prop2 = args.Prop2 }
+                        var propExpressions = new Dictionary<string, Expression>();
+                        foreach (var arg in item.FlattenArgs!)
+                        {
+                            propExpressions.Add(arg.ArgType!.DotnetName, Expression.PropertyOrField(argTypeParam!, arg.ArgName));
+                        }
+                        var newExpArg = ExpressionUtil.CreateNewExpression(propExpressions, item.FlattenType!, true) ?? throw new EntityQuerySchemaException($"Could not create expression for argument {item.ArgName} of type {item.ArgType!.RawType.Name}");
+                        argsForCallExpression.Add(item.ArgName, newExpArg);
+                    }
+                    else
+                    {
+                        argsForCallExpression.Add(item.ArgName, Expression.PropertyOrField(argTypeParam!, item.ArgName));
+                    }
+                }
+
+
+                var call = Expression.Call(method.IsStatic ? null : param, method, argsForCallExpression.Values);
+                var lambdaParams = new[] { param, argTypeParam }.Concat(fieldServices.Values);
+                le = Expression.Lambda(call, lambdaParams);
+            }
+            else
+            {
+                var call = Expression.Call(param, method);
+                le = Expression.Lambda(call, param);
+            }
+
+            var baseReturnType = GetBaseReturnType(schema, le.ReturnType, options);
+
+            if (options.IgnoreTypes.Contains(baseReturnType))
+                return null;
+
+            CacheType(baseReturnType, schema, options, false);
+
+            var nullabilityInfo = method.GetNullabilityInfo();
+            var returnTypeInfo = schema.GetCustomTypeMapping(le.ReturnType) ?? new GqlTypeInfo(() => schema.GetSchemaType(baseReturnType, null), le.Body.Type, nullabilityInfo);
+            var field = new Field(schema, fromType, name, le, description, fieldSchemaArgs, returnTypeInfo, requiredClaims);
+            options.OnFieldCreated?.Invoke(field);
+
+            if (fieldServices.Count > 0)
+            {
+                field.Services = fieldServices.Values.ToList();
+                field.ExpressionArgumentType = fieldArgType;
+            }
+
+            field.ApplyAttributes(method.GetCustomAttributes());
+
+            return field;
+        }
+
+        private static bool ShouldIncludeMember(MemberInfo prop, SchemaBuilderOptions options, bool isInputType)
+        {
+            if (options.IgnoreProps.Contains(prop.Name) || GraphQLIgnoreAttribute.ShouldIgnoreMemberFromQuery(prop))
+                return false;
+
+            if (isInputType && GraphQLIgnoreAttribute.ShouldIgnoreMemberFromInput(prop))
+                return false;
+
+            return true;
+        }
+
+        private static IEnumerable<Field>? ProcessFieldOrPropertyIntoField(ISchemaType fromType, MemberInfo prop, ParameterExpression param, ISchemaProvider schema, SchemaBuilderOptions options, bool isInputType)
+        {
+            if (!ShouldIncludeMember(prop, options, isInputType))
+                yield break;
+
+            (string name, string description) = GetNameAndDescription(prop, schema);
+
+            LambdaExpression? le = null;
+            le = prop.MemberType switch
+            {
+                MemberTypes.Property => Expression.Lambda(Expression.Property(param, prop.Name), param),
+                MemberTypes.Field => Expression.Lambda(Expression.Field(param, prop.Name), param),
+                _ => throw new NotImplementedException($"{nameof(ProcessFieldOrPropertyIntoField)} unknown MemberType: {prop.MemberType}"),
+            };
+            var requiredClaims = schema.AuthorizationService.GetRequiredAuthFromMember(prop);
+
+            var baseReturnType = GetBaseReturnType(schema, le.ReturnType, options);
+
+            if (options.IgnoreTypes.Contains(baseReturnType))
+                yield break;
+
+            CacheType(baseReturnType, schema, options, isInputType);
+
+            var nullabilityInfo = prop.GetNullabilityInfo();
+            // see if there is a direct type mapping from the expression return to to something.
+            // otherwise build the type info
+            var returnTypeInfo = schema.GetCustomTypeMapping(le.ReturnType) ?? new GqlTypeInfo(() => schema.GetSchemaType(baseReturnType, null), le.Body.Type, nullabilityInfo);
+            var field = new Field(schema, fromType, name, le, description, null, returnTypeInfo, requiredClaims);
+            options.OnFieldCreated?.Invoke(field);
+
+            if (options.AutoCreateFieldWithIdArguments && (!schema.HasType(prop.DeclaringType!) || schema.GetSchemaType(prop.DeclaringType!, null).GqlType != GqlTypes.InputObject))
+            {
+                // add non-plural field with argument of ID
+                var idArgField = MakeFieldWithIdArgumentIfExists(schema, fromType, prop.ReflectedType!, field, options);
+                if (idArgField != null)
+                {
+                    yield return idArgField;
+                }
+            }
+
+            field.ApplyAttributes(prop.GetCustomAttributes());
+
+            yield return field;
+        }
+
+        private static Type GetBaseReturnType(ISchemaProvider schema, Type returnType, SchemaBuilderOptions options)
+        {
+            // get the object type returned (ignoring list etc) so we know the context to find fields etc
+            var returnsTask = returnType.GetCustomAttribute(typeof(AsyncStateMachineAttribute)) != null || (returnType.IsGenericType && returnType.GetGenericTypeDefinition() == typeof(Task<>));
+            if (returnsTask || (returnType.IsGenericType && returnType.GetGenericTypeDefinition() == typeof(Task<>)))
+            {
+                returnType = returnType.GetGenericArguments()[0];
+            }
+            if (returnType.IsDictionary())
+            {
+                // check for dictionaries
+                if (options.AutoCreateNewComplexTypes)
+                {
+                    Type[] genericTypeArguments = returnType.GenericTypeArguments;
+                    returnType = typeof(KeyValuePair<,>).MakeGenericType(genericTypeArguments);
+                    if (!schema.HasType(returnType))
+                        schema.AddScalarType(returnType, $"{genericTypeArguments[0].Name}{genericTypeArguments[1].Name}KeyValuePair", $"Key value pair of {genericTypeArguments[0].Name} & {genericTypeArguments[1].Name}");
+                }
+            }
+            else
+                returnType = returnType.IsEnumerableOrArray() ? returnType.GetEnumerableOrArrayType()! : returnType.GetNonNullableType()!;
+
+            Type baseReturnType = returnType;
+            if (baseReturnType.IsEnumerableOrArray())
+                baseReturnType = baseReturnType.GetEnumerableOrArrayType()!;
+            return baseReturnType;
+        }
+
+        internal static (string name, string description) GetNameAndDescription(MemberInfo prop, ISchemaProvider schema)
+        {
+            var name = schema.SchemaFieldNamer(prop.Name);
+            var description = string.Empty;
+            var descAttribute = (DescriptionAttribute?)prop.GetCustomAttribute(typeof(DescriptionAttribute), false);
+            if (descAttribute != null)
+            {
+                description = descAttribute.Description;
+            }
+
+            var attribute = prop.GetCustomAttribute<GraphQLFieldAttribute>();
+            if (attribute != null)
+            {
+                if (!string.IsNullOrEmpty(attribute.Name))
+                    name = attribute.Name;
+
+                if (!string.IsNullOrEmpty(attribute.Description))
+                    description = attribute.Description;
+            }
+            return (name, description);
+        }
+
+        internal static ISchemaType CacheType(Type propType, ISchemaProvider schema, SchemaBuilderOptions options, bool isInputType)
+        {
+            if (!schema.HasType(propType))
+            {
+                var typeInfo = propType;
+                string description = string.Empty;
+                var d = (DescriptionAttribute?)typeInfo.GetCustomAttribute(typeof(DescriptionAttribute), false);
+                if (d != null)
+                {
+                    description = d.Description;
+                }
+
+                var typeName = BuildTypeName(propType);
+
+                if ((options.AutoCreateNewComplexTypes && typeInfo.IsClass) || ((typeInfo.IsInterface || typeInfo.IsAbstract) && options.AutoCreateInterfaceTypes))
+                {
+                    var fieldCount = typeInfo.GetProperties().Length + typeInfo.GetFields().Length;
+
+                    // add type before we recurse more that may also add the type
+                    // dynamically call generic method
+                    // hate this, but want to build the types with the right generics so you can extend them later.
+                    // this is not the fastest, but only done on schema creation
+                    var addMethod = (isInputType, typeInfo.IsInterface, typeInfo.IsAbstract, fieldCount) switch
+                    {
+                        (true, _, _, _) => nameof(ISchemaProvider.AddInputType),
+                        (_, true, _, > 0) => nameof(ISchemaProvider.AddInterface),
+                        (_, _, true, > 0) => nameof(ISchemaProvider.AddInterface),
+                        (_, true, _, _) => nameof(ISchemaProvider.AddUnion),
+                        (_, _, true, _) => nameof(ISchemaProvider.AddUnion),
+                        _ => nameof(ISchemaProvider.AddType)
+                    };
+
+                    var method = schema.GetType().GetMethod(addMethod, [typeof(string), typeof(string)]);
+                    if (method == null)
+                        throw new EntityQuerySchemaException($"Could not find {addMethod} method on schema");
+                    method = method.MakeGenericMethod(propType);
+                    var typeAdded = (ISchemaType)method.Invoke(schema, new object[] { typeName, description })!;
+                    typeAdded.RequiredAuthorization = schema.AuthorizationService.GetRequiredAuthFromType(propType);
+
+                    var fields = GetFieldsFromObject(propType, typeAdded, schema, options, isInputType);
+                    typeAdded.AddFields(fields);
+
+
+                    if (options.AutoCreateInterfaceTypes)
+                    {
+                        typeAdded.ImplementAllBaseTypes(true, true);
+                    }
+                    return typeAdded;
+                }
+                else if (options.AutoCreateEnumTypes && typeInfo.IsEnum && !schema.HasType(typeName))
+                {
+                    return schema.AddEnum(propType.Name, propType, description);
+                }
+                else if (options.AutoCreateEnumTypes && propType.IsNullableType() && Nullable.GetUnderlyingType(propType)!.IsEnum && !schema.HasType(Nullable.GetUnderlyingType(propType)!.Name))
+                {
+                    Type type = Nullable.GetUnderlyingType(propType)!;
+                    return schema.AddEnum(type.Name, type, description);
+                }
+                else
+                {
+                    var type = schema.GetSchemaType(propType, null);
+                    if (options.AutoCreateInterfaceTypes)
+                    {
+                        type.ImplementAllBaseTypes(true, true);
+                    }
+
+                    var schemaType = schema.GetSchemaType(propType, null);
+                    schemaType.ApplyAttributes(propType.GetCustomAttributes());
+
+                    return type;
+                }
+            }
+            else
+                return schema.GetSchemaType(propType, null);
+        }
+
+        internal static string BuildTypeName(Type propType)
+        {
+            return propType.IsGenericType ? $"{propType.Name[..propType.Name.IndexOf('`')]}{string.Join("", propType.GetGenericArguments().Select(BuildTypeName))}" : propType.Name;
+        }
+
+        public static GqlTypeInfo MakeGraphQlType(ISchemaProvider schema, Type returnType, string? returnSchemaType)
+        {
+            Func<ISchemaType> typeGetter = !string.IsNullOrEmpty(returnSchemaType)
+                                                ? () => schema.Type(returnSchemaType)
+                                                : () => schema.GetSchemaType(returnType.IsEnumerableOrArray() || returnType.IsNullableType() ? returnType.GetNonNullableOrEnumerableType() : returnType, null);
+            return new GqlTypeInfo(typeGetter, returnType);
+        }
+
+        public static IEnumerable<FieldArgInfo> GetGraphQlSchemaArgumentsFromMethod(ISchemaProvider schema, MethodInfo method, SchemaBuilderOptions options, out Dictionary<string, Type> flattenArgumentTypes)
+        {
+            flattenArgumentTypes = [];
+            var arguments = new List<FieldArgInfo>();
+            foreach (var item in method.GetParameters())
+            {
+                if (GraphQLIgnoreAttribute.ShouldIgnoreMemberFromInput(item))
+                    continue;
+
+                var inputType = item.ParameterType.IsEnumerableOrArray() ? item.ParameterType.GetEnumerableOrArrayType()! : item.ParameterType;
+                if (inputType.IsNullableType())
+                    inputType = inputType.GetGenericArguments()[0];
+
+                if (inputType == schema.QueryContextType)
+                {
+                    arguments.Add(new FieldArgInfo(item.Name!, item.ParameterType));
+                    continue;
+                }
+
+                // primitive types are arguments or types already known in the schema
+                var shouldBeAddedAsArg = item.ParameterType.IsPrimitive || (schema.HasType(inputType) && (schema.Type(inputType).IsInput || schema.Type(inputType).IsScalar || schema.Type(inputType).IsEnum));
+
+                // if hasServices then we expect attributes
+                var argumentsAttr = item.GetCustomAttribute<GraphQLArgumentsAttribute>() ?? item.ParameterType.GetTypeInfo().GetCustomAttribute<GraphQLArgumentsAttribute>();
+                var inlineArgumentAttr = item.GetCustomAttribute<GraphQLInputTypeAttribute>() ?? item.ParameterType.GetTypeInfo().GetCustomAttribute<GraphQLInputTypeAttribute>();
+                if (!shouldBeAddedAsArg && argumentsAttr == null && inlineArgumentAttr == null)
+                {
+                    arguments.Add(new FieldArgInfo(item.Name!, item.ParameterType));
+                    continue;
+                }
+
+                if (argumentsAttr != null)
+                {
+                    arguments.Add(new FieldArgInfo(item.Name!, item.ParameterType, FlattenArguments(item.ParameterType, schema, options)));
+                    flattenArgumentTypes.Add(item.Name!, item.ParameterType);
+                }
+                else
+                {
+                    arguments.Add(new FieldArgInfo(schema.SchemaFieldNamer(item.Name!), ArgType.FromParameter(schema, item, item.DefaultValue)));
+
+                    if (!schema.HasType(inputType) && options.AutoCreateInputTypes)
+                    {
+                        // use input type as it has resolved to a non list/nullable type
+                        CacheType(inputType, schema, options, true);
+                    }
+                }
+            }
+            return arguments;
+        }
+
+        private static IEnumerable<FieldArgInfo> FlattenArguments(Type argType, ISchemaProvider schema, SchemaBuilderOptions options)
+        {
+            foreach (var item in argType.GetProperties(BindingFlags.Instance | BindingFlags.Public))
+            {
+                if (GraphQLIgnoreAttribute.ShouldIgnoreMemberFromInput(item))
+                    continue;
+
+                yield return new FieldArgInfo(schema.SchemaFieldNamer(item.Name), ArgType.FromProperty(schema, item, null));
+                var inputType = item.PropertyType.IsEnumerableOrArray() ? item.PropertyType.GetEnumerableOrArrayType()! : item.PropertyType.IsNullableType() ? item.PropertyType.GetGenericArguments()[0] : item.PropertyType;
+                if (!schema.HasType(inputType) && options.AutoCreateInputTypes)
+                {
+                    CacheType(inputType, schema, options, true);
+                }
+            }
+            foreach (var item in argType.GetFields(BindingFlags.Instance | BindingFlags.Public))
+            {
+                if (GraphQLIgnoreAttribute.ShouldIgnoreMemberFromInput(item))
+                    continue;
+                yield return new FieldArgInfo(schema.SchemaFieldNamer(item.Name), ArgType.FromField(schema, item, null));
+                var inputType = item.FieldType.IsEnumerableOrArray() ? item.FieldType.GetEnumerableOrArrayType()! : item.FieldType.IsNullableType() ? item.FieldType.GetGenericArguments()[0] : item.FieldType;
+                if (!schema.HasType(inputType) && options.AutoCreateInputTypes)
+                {
+                    CacheType(inputType, schema, options, true);
+                }
+            }
+        }
+    }
+
+    public class FieldArgInfo
+    {
+        public FieldArgInfo(string argName, Type flattenType, IEnumerable<FieldArgInfo> flattedArgs)
+        {
+            ArgName = argName;
+            FlattenType = flattenType;
+            FlattenArgs = flattedArgs;
+        }
+
+        public FieldArgInfo(string argName, ArgType argType)
+        {
+            ArgName = argName;
+            ArgType = argType;
+        }
+
+        public FieldArgInfo(string argName, Type serviceType)
+        {
+            ArgName = argName;
+            ServiceType = serviceType;
+        }
+
+        public string ArgName { get; }
+        public Type? FlattenType { get; }
+        public ArgType? ArgType { get; }
+        /// <summary>
+        /// This argument is a service
+        /// </summary>
+        public bool IsService => ServiceType != null;
+        public Type? ServiceType { get; }
+        /// <summary>
+        /// This argument should be flatten in the GraphQL schema. But not in the method call
+        /// </summary>
+        public bool ShouldFlatten => FlattenArgs != null;
+        public IEnumerable<FieldArgInfo>? FlattenArgs { get; }
+    }
+}