--- conflicted
+++ resolved
@@ -1,285 +1,274 @@
-using System;
-using System.Linq;
-using System.Linq.Expressions;
-using System.Collections.Generic;
-using System.Reflection;
-using Humanizer;
-using EntityGraphQL.Compiler.Util;
-using System.ComponentModel;
-using EntityGraphQL.Authorization;
-using Microsoft.Extensions.Logging;
-using EntityGraphQL.Extensions;
-using EntityGraphQL.Schema.FieldExtensions;
-using System.Collections.ObjectModel;
-
-namespace EntityGraphQL.Schema
-{
-    /// <summary>
-    /// A simple schema provider to automattically create a query schema based on an object.
-    /// Commonly used with a DbContext.
-    /// </summary>
-    public static class SchemaBuilder
-    {
-        private static readonly HashSet<string> ignoreProps = new()
-        {
-            "Database",
-            "Model",
-            "ChangeTracker",
-            "ContextId"
-        };
-
-        private static readonly HashSet<string> ignoreTypes = new()
-        {
-            "String",
-            "Byte[]"
-        };
-        public static readonly Func<string, string> DefaultNamer = name =>
-        {
-            return name[..1].ToLowerInvariant() + name[1..];
-        };
-
-        public static SchemaProvider<TContext> Create<TContext>(Func<string, string>? fieldNamer = null, ILogger<SchemaProvider<TContext>>? logger = null)
-        {
-            return Create(new RoleBasedAuthorization(), fieldNamer, logger);
-        }
-        public static SchemaProvider<TContext> Create<TContext>(IGqlAuthorizationService authorizationService, Func<string, string>? fieldNamer = null, ILogger<SchemaProvider<TContext>>? logger = null)
-        {
-            return new SchemaProvider<TContext>(authorizationService, fieldNamer, logger);
-        }
-
-        /// <summary>
-        /// Given the type TContextType recursively create a query schema based on the public properties of the object.
-        /// </summary>
-        /// <param name="autoCreateIdArguments">If true (default), automatically create a field for any root array thats context object contains an Id property. I.e. If Actor has an Id property and the root TContextType contains IEnumerable<Actor> Actors. A root field Actor(id) will be created.</param>
-        /// <param name="fieldNamer">Optionally provider a function to generate the GraphQL field name. By default this will make fields names that follow GQL style in lowerCaseCamelStyle</param>
-        /// <typeparam name="TContextType"></typeparam>
-        /// <returns></returns>
-        public static SchemaProvider<TContextType> FromObject<TContextType>(bool autoCreateIdArguments = true, bool autoCreateEnumTypes = true, Func<string, string>? fieldNamer = null, bool introspectionEnabled = true)
-        {
-            return FromObject<TContextType>(new RoleBasedAuthorization(), autoCreateIdArguments, autoCreateEnumTypes, fieldNamer, introspectionEnabled);
-        }
-
-        public static SchemaProvider<TContextType> FromObject<TContextType>(IGqlAuthorizationService authorizationService, bool autoCreateIdArguments = true, bool autoCreateEnumTypes = true, Func<string, string>? fieldNamer = null, bool introspectionEnabled = true)
-        {
-            var schema = new SchemaProvider<TContextType>(authorizationService, fieldNamer ?? DefaultNamer, introspectionEnabled: introspectionEnabled);
-            return FromObject(schema, autoCreateIdArguments, autoCreateEnumTypes, fieldNamer ?? DefaultNamer);
-        }
-
-        /// <summary>
-        /// Given the type TContextType recursively create a query schema based on the public properties of the object. Schema is added into the provider schema
-        /// </summary>
-        /// <param name="schema">Schema tp add types to.</param>
-        /// <param name="autoCreateIdArguments">If true (default), automatically create a field for any root array thats context object contains an Id property. I.e. If Actor has an Id property and the root TContextType contains IEnumerable<Actor> Actors. A root field Actor(id) will be created.</param>
-        /// <param name="fieldNamer">Optionally provider a function to generate the GraphQL field name. By default this will make fields names that follow GQL style in lowerCaseCamelStyle</param>
-        /// <typeparam name="TContextType"></typeparam>
-        /// <returns></returns>
-        public static SchemaProvider<TContextType> FromObject<TContextType>(SchemaProvider<TContextType> schema, bool autoCreateIdArguments = true, bool autoCreateEnumTypes = true, Func<string, string>? fieldNamer = null)
-        {
-            if (fieldNamer == null)
-                fieldNamer = DefaultNamer;
-            var contextType = typeof(TContextType);
-            var rootFields = GetFieldsFromObject(contextType, schema, autoCreateEnumTypes, autoCreateIdArguments, fieldNamer);
-            foreach (var f in rootFields)
-            {             
-                schema.Query().AddField(f);
-            }
-            return schema;
-        }
-
-        private static Field? AddFieldWithIdArgumentIfExists(ISchemaProvider schema, Type contextType, Field fieldProp, Func<string, string> fieldNamer)
-        {
-            if (fieldProp.ResolveExpression == null)
-                throw new ArgumentException($"Field {fieldProp.Name} does not have a resolve function. This is required for autoCreateIdArguments to work.");
-            if (!fieldProp.ResolveExpression.Type.IsEnumerableOrArray())
-                return null;
-            var schemaType = fieldProp.ReturnType.SchemaType;
-            var idFieldDef = schemaType.GetFields().FirstOrDefault(f => f.Name == "id");
-            if (idFieldDef == null)
-                return null;
-
-            if (idFieldDef.ResolveExpression == null)
-                throw new ArgumentException($"Field {idFieldDef.Name} does not have a resolve function. This is required for autoCreateIdArguments to work.");
-
-            // We need to build an anonymous type with id = RequiredField<idFieldDef.Resolve.Type>()
-            // Resulting lambda is (a, p) => a.Where(b => b.Id == p.Id).First()
-            // This allows us to "insert" .Select() (and .Include()) before the .First()
-            var requiredFieldType = typeof(RequiredField<>).MakeGenericType(idFieldDef.ResolveExpression.Type);
-            var fieldNameAndType = new Dictionary<string, Type> { { "id", requiredFieldType } };
-            var argTypes = LinqRuntimeTypeBuilder.GetDynamicType(fieldNameAndType);
-            var argTypesValue = Activator.CreateInstance(argTypes);
-            var argTypeParam = Expression.Parameter(argTypes, $"args_{argTypes.Name}");
-            Type arrayContextType = schemaType.TypeDotnet;
-            var arrayContextParam = Expression.Parameter(arrayContextType, $"arrcxt_{arrayContextType.Name}");
-            var ctxId = Expression.PropertyOrField(arrayContextParam, "Id");
-            Expression argId = Expression.PropertyOrField(argTypeParam, "id");
-            argId = Expression.Property(argId, "Value"); // call RequiredField<>.Value to get the real type without a convert
-            var idBody = Expression.MakeBinary(ExpressionType.Equal, ctxId, argId);
-            var idLambda = Expression.Lambda(idBody, new[] { arrayContextParam });
-            Expression body = ExpressionUtil.MakeCallOnQueryable("Where", new Type[] { arrayContextType }, fieldProp.ResolveExpression, idLambda);
-
-            body = ExpressionUtil.MakeCallOnQueryable("FirstOrDefault", new Type[] { arrayContextType }, body);
-            var contextParam = Expression.Parameter(contextType, $"cxt_{contextType.Name}");
-            var lambdaParams = new[] { contextParam, argTypeParam };
-            body = new ParameterReplacer().ReplaceByType(body, contextType, contextParam);
-            var selectionExpression = Expression.Lambda(body, lambdaParams);
-            var name = fieldProp.Name.Singularize();
-            if (name == null)
-            {
-                // If we can't singularize it just use the name plus something as GraphQL doesn't support field overloads
-                name = $"{fieldProp.Name}ById";
-            }
-            return new Field(schema, name, selectionExpression, $"Return a {fieldProp.ReturnType.SchemaType.Name} by its Id", argTypesValue, new GqlTypeInfo(fieldProp.ReturnType.SchemaTypeGetter, selectionExpression.Body.Type), fieldProp.RequiredAuthorization);            
-        }
-
-        public static List<Field> GetFieldsFromObject(Type type, ISchemaProvider schema, bool createEnumTypes, bool autoCreateIdArguments, Func<string, string> fieldNamer, bool createNewComplexTypes = true, bool isInputType = false)
-        {
-            if (fieldNamer == null)
-                fieldNamer = DefaultNamer;
-
-            var fields = new List<Field>();
-            // cache fields/properties
-            var param = Expression.Parameter(type, $"p_{type.Name}");
-            if (type.IsArray || type.IsEnumerableOrArray())
-                return fields;
-
-            foreach (var prop in type.GetProperties(BindingFlags.Instance | BindingFlags.Public))
-            {
-                var f = ProcessFieldOrProperty(prop, param, schema, createEnumTypes, autoCreateIdArguments, createNewComplexTypes, fieldNamer, isInputType);
-                if (f != null)
-                    fields.AddRange(f);
-            }
-            foreach (var prop in type.GetFields(BindingFlags.Instance | BindingFlags.Public))
-            {
-                var f = ProcessFieldOrProperty(prop, param, schema, createEnumTypes, autoCreateIdArguments, createNewComplexTypes, fieldNamer, isInputType);
-                if (f != null)
-                    fields.AddRange(f);
-            }
-            return fields;
-        }
-
-<<<<<<< HEAD
-
-        private static Field? ProcessFieldOrProperty(MemberInfo prop, ParameterExpression param, ISchemaProvider schema, bool createEnumTypes, bool createNewComplexTypes, Func<string, string> fieldNamer, bool isInputType)
-=======
-        private static IEnumerable<Field>? ProcessFieldOrProperty(MemberInfo prop, ParameterExpression param, ISchemaProvider schema, bool createEnumTypes, bool autoCreateIdArguments, bool createNewComplexTypes, Func<string, string> fieldNamer, bool isInputType)
->>>>>>> 1a7607d7
-        {
-            if (ignoreProps.Contains(prop.Name) || GraphQLIgnoreAttribute.ShouldIgnoreMemberFromQuery(prop))
-                yield break;
-
-            // Get Description from ComponentModel.DescriptionAttribute
-            string description = string.Empty;
-            var d = (DescriptionAttribute?)prop.GetCustomAttribute(typeof(DescriptionAttribute), false);
-            if (d != null)
-            {
-                description = d.Description;
-            }
-
-            LambdaExpression le = Expression.Lambda(prop.MemberType == MemberTypes.Property ? Expression.Property(param, prop.Name) : Expression.Field(param, prop.Name), param);
-            var attributes = prop.GetCustomAttributes(typeof(GraphQLAuthorizeAttribute), true).Cast<GraphQLAuthorizeAttribute>();
-            var requiredClaims = schema.AuthorizationService.GetRequiredAuthFromMember(prop);
-            // get the object type returned (ignoring list etc) so we know the context to find fields etc
-            Type returnType;
-            if (le.ReturnType.IsDictionary())
-            {
-                // check for dictionaries
-                if (!createNewComplexTypes)
-                    yield break;
-                Type[] genericTypeArguments = le.ReturnType.GenericTypeArguments;
-                returnType = typeof(KeyValuePair<,>).MakeGenericType(genericTypeArguments);
-                if (!schema.HasType(returnType))
-                    schema.AddScalarType(returnType, $"{genericTypeArguments[0].Name}{genericTypeArguments[1].Name}KeyValuePair", $"Key value pair of {genericTypeArguments[0].Name} & {genericTypeArguments[1].Name}");
-            }
-            else
-                returnType = le.ReturnType.IsEnumerableOrArray() ? le.ReturnType.GetEnumerableOrArrayType()! : le.ReturnType.GetNonNullableType();
-
-            var baseReturnType = returnType;
-            if (baseReturnType.IsEnumerableOrArray())
-                baseReturnType = baseReturnType.GetEnumerableOrArrayType()!;
-
-<<<<<<< HEAD
-            CacheType(baseReturnType, schema, createEnumTypes, createNewComplexTypes, fieldNamer, isInputType);          
-
-=======
-            CacheType(baseReturnType, schema, createEnumTypes, autoCreateIdArguments, createNewComplexTypes, fieldNamer, isInputType);
->>>>>>> 1a7607d7
-            // see if there is a direct type mapping from the expression return to to something.
-            // otherwise build the type info
-            var returnTypeInfo = schema.GetCustomTypeMapping(le.ReturnType) ?? new GqlTypeInfo(() => schema.GetSchemaType(baseReturnType, null), le.Body.Type, prop);
-            var field = new Field(schema, fieldNamer(prop.Name), le, description, returnTypeInfo, requiredClaims);
-<<<<<<< HEAD
-            
-=======
-
-            if (autoCreateIdArguments)
-            {
-                // add non-pural field with argument of ID
-                var idArgField = AddFieldWithIdArgumentIfExists(schema, prop.ReflectedType, field, fieldNamer);
-                if(idArgField != null)
-                {
-                    yield return idArgField;
-                }
-            }
-
->>>>>>> 1a7607d7
-            var extensions = prop.GetCustomAttributes(typeof(FieldExtensionAttribute), false)?.Cast<FieldExtensionAttribute>().ToList();
-            if (extensions?.Count > 0)
-            {
-                foreach (var extension in extensions)
-                {
-                    extension.ApplyExtension(field);
-                }
-            }
-
-            yield return field;
-        }
-
-        private static void CacheType(Type propType, ISchemaProvider schema, bool createEnumTypes, bool autoCreateIdArguments, bool createNewComplexTypes, Func<string, string> fieldNamer, bool isInputType)
-        {
-            if (!schema.HasType(propType) && !ignoreTypes.Contains(propType.Name))
-            {
-                var typeInfo = propType;
-                string description = string.Empty;
-                var d = (DescriptionAttribute?)typeInfo.GetCustomAttribute(typeof(DescriptionAttribute), false);
-                if (d != null)
-                {
-                    description = d.Description;
-                }
-
-                if (createNewComplexTypes && (typeInfo.IsClass || typeInfo.IsInterface))
-                {
-                    // add type before we recurse more that may also add the type
-                    // dynamcially call generic method
-                    // hate this, but want to build the types with the right Genenics so you can extend them later.
-                    // this is not the fastest, but only done on schema creation
-
-                    var addMethod = isInputType ? "AddInputType" : (typeInfo.IsInterface || typeInfo.IsAbstract) ? "AddInterface" : "AddType";
-
-                    var method = schema.GetType().GetMethod(addMethod, new[] { typeof(string), typeof(string) });
-                    if (method == null)
-                        throw new Exception($"Could not find {addMethod} method on schema");
-                    method = method.MakeGenericMethod(propType);
-                    var typeAdded = (ISchemaType)method.Invoke(schema, new object[] { propType.Name, description })!;                    
-                    typeAdded.RequiredAuthorization = schema.AuthorizationService.GetRequiredAuthFromType(propType);
-
-                    var fields = GetFieldsFromObject(propType, schema, createEnumTypes, autoCreateIdArguments, fieldNamer, createNewComplexTypes, isInputType);
-                    typeAdded.AddFields(fields);
-                }
-                else if (createEnumTypes && typeInfo.IsEnum && !schema.HasType(propType.Name))
-                {
-                    schema.AddEnum(propType.Name, propType, description);
-                }
-                else if (createEnumTypes && propType.IsNullableType() && Nullable.GetUnderlyingType(propType)!.IsEnum && !schema.HasType(Nullable.GetUnderlyingType(propType)!.Name))
-                {
-                    Type type = Nullable.GetUnderlyingType(propType)!;
-                    schema.AddEnum(type.Name, type, description);
-                }
-            }
-        }
-
-        public static GqlTypeInfo MakeGraphQlType(ISchemaProvider schema, Type returnType, string? returnSchemaType)
-        {
-            return new GqlTypeInfo(!string.IsNullOrEmpty(returnSchemaType) ? () => schema.Type(returnSchemaType) : () => schema.GetSchemaType(returnType.GetNonNullableOrEnumerableType(), null), returnType);
-        }
-    }
-}
+using System;
+using System.Linq;
+using System.Linq.Expressions;
+using System.Collections.Generic;
+using System.Reflection;
+using Humanizer;
+using EntityGraphQL.Compiler.Util;
+using System.ComponentModel;
+using EntityGraphQL.Authorization;
+using Microsoft.Extensions.Logging;
+using EntityGraphQL.Extensions;
+using EntityGraphQL.Schema.FieldExtensions;
+using System.Collections.ObjectModel;
+
+namespace EntityGraphQL.Schema
+{
+    /// <summary>
+    /// A simple schema provider to automattically create a query schema based on an object.
+    /// Commonly used with a DbContext.
+    /// </summary>
+    public static class SchemaBuilder
+    {
+        private static readonly HashSet<string> ignoreProps = new()
+        {
+            "Database",
+            "Model",
+            "ChangeTracker",
+            "ContextId"
+        };
+
+        private static readonly HashSet<string> ignoreTypes = new()
+        {
+            "String",
+            "Byte[]"
+        };
+        public static readonly Func<string, string> DefaultNamer = name =>
+        {
+            return name[..1].ToLowerInvariant() + name[1..];
+        };
+
+        public static SchemaProvider<TContext> Create<TContext>(Func<string, string>? fieldNamer = null, ILogger<SchemaProvider<TContext>>? logger = null)
+        {
+            return Create(new RoleBasedAuthorization(), fieldNamer, logger);
+        }
+        public static SchemaProvider<TContext> Create<TContext>(IGqlAuthorizationService authorizationService, Func<string, string>? fieldNamer = null, ILogger<SchemaProvider<TContext>>? logger = null)
+        {
+            return new SchemaProvider<TContext>(authorizationService, fieldNamer, logger);
+        }
+
+        /// <summary>
+        /// Given the type TContextType recursively create a query schema based on the public properties of the object.
+        /// </summary>
+        /// <param name="autoCreateIdArguments">If true (default), automatically create a field for any root array thats context object contains an Id property. I.e. If Actor has an Id property and the root TContextType contains IEnumerable<Actor> Actors. A root field Actor(id) will be created.</param>
+        /// <param name="fieldNamer">Optionally provider a function to generate the GraphQL field name. By default this will make fields names that follow GQL style in lowerCaseCamelStyle</param>
+        /// <typeparam name="TContextType"></typeparam>
+        /// <returns></returns>
+        public static SchemaProvider<TContextType> FromObject<TContextType>(bool autoCreateIdArguments = true, bool autoCreateEnumTypes = true, Func<string, string>? fieldNamer = null, bool introspectionEnabled = true)
+        {
+            return FromObject<TContextType>(new RoleBasedAuthorization(), autoCreateIdArguments, autoCreateEnumTypes, fieldNamer, introspectionEnabled);
+        }
+
+        public static SchemaProvider<TContextType> FromObject<TContextType>(IGqlAuthorizationService authorizationService, bool autoCreateIdArguments = true, bool autoCreateEnumTypes = true, Func<string, string>? fieldNamer = null, bool introspectionEnabled = true)
+        {
+            var schema = new SchemaProvider<TContextType>(authorizationService, fieldNamer ?? DefaultNamer, introspectionEnabled: introspectionEnabled);
+            return FromObject(schema, autoCreateIdArguments, autoCreateEnumTypes, fieldNamer ?? DefaultNamer);
+        }
+
+        /// <summary>
+        /// Given the type TContextType recursively create a query schema based on the public properties of the object. Schema is added into the provider schema
+        /// </summary>
+        /// <param name="schema">Schema tp add types to.</param>
+        /// <param name="autoCreateIdArguments">If true (default), automatically create a field for any root array thats context object contains an Id property. I.e. If Actor has an Id property and the root TContextType contains IEnumerable<Actor> Actors. A root field Actor(id) will be created.</param>
+        /// <param name="fieldNamer">Optionally provider a function to generate the GraphQL field name. By default this will make fields names that follow GQL style in lowerCaseCamelStyle</param>
+        /// <typeparam name="TContextType"></typeparam>
+        /// <returns></returns>
+        public static SchemaProvider<TContextType> FromObject<TContextType>(SchemaProvider<TContextType> schema, bool autoCreateIdArguments = true, bool autoCreateEnumTypes = true, Func<string, string>? fieldNamer = null)
+        {
+            if (fieldNamer == null)
+                fieldNamer = DefaultNamer;
+            var contextType = typeof(TContextType);
+            var rootFields = GetFieldsFromObject(contextType, schema, autoCreateEnumTypes, autoCreateIdArguments, fieldNamer);
+            foreach (var f in rootFields)
+            {             
+                schema.Query().AddField(f);
+            }
+            return schema;
+        }
+
+        private static Field? AddFieldWithIdArgumentIfExists(ISchemaProvider schema, Type contextType, Field fieldProp, Func<string, string> fieldNamer)
+        {
+            if (fieldProp.ResolveExpression == null)
+                throw new ArgumentException($"Field {fieldProp.Name} does not have a resolve function. This is required for autoCreateIdArguments to work.");
+            if (!fieldProp.ResolveExpression.Type.IsEnumerableOrArray())
+                return null;
+            var schemaType = fieldProp.ReturnType.SchemaType;
+            var idFieldDef = schemaType.GetFields().FirstOrDefault(f => f.Name == "id");
+            if (idFieldDef == null)
+                return null;
+
+            if (idFieldDef.ResolveExpression == null)
+                throw new ArgumentException($"Field {idFieldDef.Name} does not have a resolve function. This is required for autoCreateIdArguments to work.");
+
+            // We need to build an anonymous type with id = RequiredField<idFieldDef.Resolve.Type>()
+            // Resulting lambda is (a, p) => a.Where(b => b.Id == p.Id).First()
+            // This allows us to "insert" .Select() (and .Include()) before the .First()
+            var requiredFieldType = typeof(RequiredField<>).MakeGenericType(idFieldDef.ResolveExpression.Type);
+            var fieldNameAndType = new Dictionary<string, Type> { { "id", requiredFieldType } };
+            var argTypes = LinqRuntimeTypeBuilder.GetDynamicType(fieldNameAndType);
+            var argTypesValue = Activator.CreateInstance(argTypes);
+            var argTypeParam = Expression.Parameter(argTypes, $"args_{argTypes.Name}");
+            Type arrayContextType = schemaType.TypeDotnet;
+            var arrayContextParam = Expression.Parameter(arrayContextType, $"arrcxt_{arrayContextType.Name}");
+            var ctxId = Expression.PropertyOrField(arrayContextParam, "Id");
+            Expression argId = Expression.PropertyOrField(argTypeParam, "id");
+            argId = Expression.Property(argId, "Value"); // call RequiredField<>.Value to get the real type without a convert
+            var idBody = Expression.MakeBinary(ExpressionType.Equal, ctxId, argId);
+            var idLambda = Expression.Lambda(idBody, new[] { arrayContextParam });
+            Expression body = ExpressionUtil.MakeCallOnQueryable("Where", new Type[] { arrayContextType }, fieldProp.ResolveExpression, idLambda);
+
+            body = ExpressionUtil.MakeCallOnQueryable("FirstOrDefault", new Type[] { arrayContextType }, body);
+            var contextParam = Expression.Parameter(contextType, $"cxt_{contextType.Name}");
+            var lambdaParams = new[] { contextParam, argTypeParam };
+            body = new ParameterReplacer().ReplaceByType(body, contextType, contextParam);
+            var selectionExpression = Expression.Lambda(body, lambdaParams);
+            var name = fieldProp.Name.Singularize();
+            if (name == null)
+            {
+                // If we can't singularize it just use the name plus something as GraphQL doesn't support field overloads
+                name = $"{fieldProp.Name}ById";
+            }
+            return new Field(schema, name, selectionExpression, $"Return a {fieldProp.ReturnType.SchemaType.Name} by its Id", argTypesValue, new GqlTypeInfo(fieldProp.ReturnType.SchemaTypeGetter, selectionExpression.Body.Type), fieldProp.RequiredAuthorization);            
+        }
+
+        public static List<Field> GetFieldsFromObject(Type type, ISchemaProvider schema, bool createEnumTypes, bool autoCreateIdArguments, Func<string, string> fieldNamer, bool createNewComplexTypes = true, bool isInputType = false)
+        {
+            if (fieldNamer == null)
+                fieldNamer = DefaultNamer;
+
+            var fields = new List<Field>();
+            // cache fields/properties
+            var param = Expression.Parameter(type, $"p_{type.Name}");
+            if (type.IsArray || type.IsEnumerableOrArray())
+                return fields;
+
+            foreach (var prop in type.GetProperties(BindingFlags.Instance | BindingFlags.Public))
+            {
+                var f = ProcessFieldOrProperty(prop, param, schema, createEnumTypes, autoCreateIdArguments, createNewComplexTypes, fieldNamer, isInputType);
+                if (f != null)
+                    fields.AddRange(f);
+            }
+            foreach (var prop in type.GetFields(BindingFlags.Instance | BindingFlags.Public))
+            {
+                var f = ProcessFieldOrProperty(prop, param, schema, createEnumTypes, autoCreateIdArguments, createNewComplexTypes, fieldNamer, isInputType);
+                if (f != null)
+                    fields.AddRange(f);
+            }
+            return fields;
+        }
+
+
+        private static IEnumerable<Field>? ProcessFieldOrProperty(MemberInfo prop, ParameterExpression param, ISchemaProvider schema, bool createEnumTypes, bool autoCreateIdArguments, bool createNewComplexTypes, Func<string, string> fieldNamer, bool isInputType)
+        {
+            if (ignoreProps.Contains(prop.Name) || GraphQLIgnoreAttribute.ShouldIgnoreMemberFromQuery(prop))
+                yield break;
+
+            // Get Description from ComponentModel.DescriptionAttribute
+            string description = string.Empty;
+            var d = (DescriptionAttribute?)prop.GetCustomAttribute(typeof(DescriptionAttribute), false);
+            if (d != null)
+            {
+                description = d.Description;
+            }
+
+            LambdaExpression le = Expression.Lambda(prop.MemberType == MemberTypes.Property ? Expression.Property(param, prop.Name) : Expression.Field(param, prop.Name), param);
+            var attributes = prop.GetCustomAttributes(typeof(GraphQLAuthorizeAttribute), true).Cast<GraphQLAuthorizeAttribute>();
+            var requiredClaims = schema.AuthorizationService.GetRequiredAuthFromMember(prop);
+            // get the object type returned (ignoring list etc) so we know the context to find fields etc
+            Type returnType;
+            if (le.ReturnType.IsDictionary())
+            {
+                // check for dictionaries
+                if (!createNewComplexTypes)
+                    yield break;
+                Type[] genericTypeArguments = le.ReturnType.GenericTypeArguments;
+                returnType = typeof(KeyValuePair<,>).MakeGenericType(genericTypeArguments);
+                if (!schema.HasType(returnType))
+                    schema.AddScalarType(returnType, $"{genericTypeArguments[0].Name}{genericTypeArguments[1].Name}KeyValuePair", $"Key value pair of {genericTypeArguments[0].Name} & {genericTypeArguments[1].Name}");
+            }
+            else
+                returnType = le.ReturnType.IsEnumerableOrArray() ? le.ReturnType.GetEnumerableOrArrayType()! : le.ReturnType.GetNonNullableType();
+
+            var baseReturnType = returnType;
+            if (baseReturnType.IsEnumerableOrArray())
+                baseReturnType = baseReturnType.GetEnumerableOrArrayType()!;
+
+
+            CacheType(baseReturnType, schema, createEnumTypes, autoCreateIdArguments, createNewComplexTypes, fieldNamer, isInputType);
+
+            // see if there is a direct type mapping from the expression return to to something.
+            // otherwise build the type info
+            var returnTypeInfo = schema.GetCustomTypeMapping(le.ReturnType) ?? new GqlTypeInfo(() => schema.GetSchemaType(baseReturnType, null), le.Body.Type, prop);
+            var field = new Field(schema, fieldNamer(prop.Name), le, description, returnTypeInfo, requiredClaims);
+
+            if (autoCreateIdArguments)
+            {
+                // add non-pural field with argument of ID
+                var idArgField = AddFieldWithIdArgumentIfExists(schema, prop.ReflectedType, field, fieldNamer);
+                if(idArgField != null)
+                {
+                    yield return idArgField;
+                }
+            }
+
+            var extensions = prop.GetCustomAttributes(typeof(FieldExtensionAttribute), false)?.Cast<FieldExtensionAttribute>().ToList();
+            if (extensions?.Count > 0)
+            {
+                foreach (var extension in extensions)
+                {
+                    extension.ApplyExtension(field);
+                }
+            }
+
+            yield return field;
+        }
+
+        private static void CacheType(Type propType, ISchemaProvider schema, bool createEnumTypes, bool autoCreateIdArguments, bool createNewComplexTypes, Func<string, string> fieldNamer, bool isInputType)
+        {
+            if (!schema.HasType(propType) && !ignoreTypes.Contains(propType.Name))
+            {
+                var typeInfo = propType;
+                string description = string.Empty;
+                var d = (DescriptionAttribute?)typeInfo.GetCustomAttribute(typeof(DescriptionAttribute), false);
+                if (d != null)
+                {
+                    description = d.Description;
+                }
+
+                if (createNewComplexTypes && (typeInfo.IsClass || typeInfo.IsInterface))
+                {
+                    // add type before we recurse more that may also add the type
+                    // dynamcially call generic method
+                    // hate this, but want to build the types with the right Genenics so you can extend them later.
+                    // this is not the fastest, but only done on schema creation
+
+                    var addMethod = isInputType ? "AddInputType" : (typeInfo.IsInterface || typeInfo.IsAbstract) ? "AddInterface" : "AddType";
+
+                    var method = schema.GetType().GetMethod(addMethod, new[] { typeof(string), typeof(string) });
+                    if (method == null)
+                        throw new Exception($"Could not find {addMethod} method on schema");
+                    method = method.MakeGenericMethod(propType);
+                    var typeAdded = (ISchemaType)method.Invoke(schema, new object[] { propType.Name, description })!;                    
+                    typeAdded.RequiredAuthorization = schema.AuthorizationService.GetRequiredAuthFromType(propType);
+
+                    var fields = GetFieldsFromObject(propType, schema, createEnumTypes, autoCreateIdArguments, fieldNamer, createNewComplexTypes, isInputType);
+                    typeAdded.AddFields(fields);
+                }
+                else if (createEnumTypes && typeInfo.IsEnum && !schema.HasType(propType.Name))
+                {
+                    schema.AddEnum(propType.Name, propType, description);
+                }
+                else if (createEnumTypes && propType.IsNullableType() && Nullable.GetUnderlyingType(propType)!.IsEnum && !schema.HasType(Nullable.GetUnderlyingType(propType)!.Name))
+                {
+                    Type type = Nullable.GetUnderlyingType(propType)!;
+                    schema.AddEnum(type.Name, type, description);
+                }
+            }
+        }
+
+        public static GqlTypeInfo MakeGraphQlType(ISchemaProvider schema, Type returnType, string? returnSchemaType)
+        {
+            return new GqlTypeInfo(!string.IsNullOrEmpty(returnSchemaType) ? () => schema.Type(returnSchemaType) : () => schema.GetSchemaType(returnType.GetNonNullableOrEnumerableType(), null), returnType);
+        }
+    }
+}