using System;
using System.Collections.Generic;
using System.Linq;
using System.Linq.Expressions;
using System.Threading;
using System.Threading.Tasks;
using EntityGraphQL.Schema;
using Microsoft.Extensions.DependencyInjection;

namespace EntityGraphQL.Compiler;

/// <summary>
/// Top level result of parsing a GraphQL document.
/// Contains a list of top level operations defined in the query document. They can either be queries or mutations.
/// Also contains a list of fragments defined in the query document
/// e.g.
/// {
///     query Op1 {
///         people { name id }
///         movies { name released }
///     }
///     query Op2 {
///         ...
///     }
///     mutation ...
///     fragment ...
/// }
/// </summary>
public class GraphQLDocument : IGraphQLNode
{
    public Expression? NextFieldContext { get; }
    public IGraphQLNode? ParentNode { get; }
    public ParameterExpression? RootParameter { get; }
    public List<BaseGraphQLField> QueryFields { get; } = [];

    /// <summary>
    /// A list of GraphQL operations. These could be mutations or queries
    /// </summary>
    /// <value></value>
    public List<ExecutableGraphQLStatement> Operations { get; }
    public Dictionary<string, GraphQLFragmentStatement> Fragments { get; set; }

    /// <summary>
    /// This is the top level document node. Not a root field
    /// </summary>
    public bool IsRootField => false;

    public GraphQLDocument(ISchemaProvider schema)
    {
        Schema = schema;
        Operations = [];
        Fragments = [];
        Arguments = new Dictionary<string, object?>();
    }

    public string Name => "Query Request Root";

    public IField? Field { get; }
    public bool HasServices => Field?.Services.Count > 0;

    public IReadOnlyDictionary<string, object?> Arguments { get; }

    public ISchemaProvider Schema { get; }

    public QueryResult ExecuteQuery<TContext>(
        TContext context,
        IServiceProvider? services,
        QueryVariables? variables,
        string? operationName = null,
        QueryRequestContext? requestContext = null,
        ExecutionOptions? options = null
    )
    {
        return ExecuteQueryAsync(context, services, variables, operationName, requestContext, options, CancellationToken.None).GetAwaiter().GetResult();
    }

    /// <summary>
    /// Executes the compiled GraphQL document adding data results into QueryResult.
    /// If no OperationName is supplied the first operation in the query document is executed
    /// </summary>
    /// <param name="overwriteContext">Instance of the context type of the schema. If provided this is used wherever the context is needed.
    /// If not supplied the context is fetched from serviceProvider allowing you to control the scope</param>
    /// <param name="serviceProvider">Service provider used for DI</param>
    /// <param name="variables">Variables passed in the request</param>
    /// <param name="operationName">Optional name of operation to execute. If null the first operation will be executed</param>
    /// <param name="options">Options for execution.</param>
    /// <returns></returns>
    public async Task<QueryResult> ExecuteQueryAsync<TContext>(
        TContext? overwriteContext,
        IServiceProvider? serviceProvider,
        QueryVariables? variables,
        string? operationName,
        QueryRequestContext? requestContext,
        ExecutionOptions? options = null,
        CancellationToken cancellationToken = default
    )
    {
        // check operation names
        if (Operations.Count > 1 && Operations.Any(o => string.IsNullOrEmpty(o.Name)))
            throw new EntityGraphQLExecutionException("An operation name must be defined for all operations if there are multiple operations in the request");

        var result = new QueryResult();
        var op = string.IsNullOrEmpty(operationName) ? Operations.First() : Operations.First(o => o.Name == operationName);

        // execute the selected operation
        options ??= new ExecutionOptions(); // defaults

<<<<<<< HEAD
        var (data, validator) = await op.ExecuteAsync(
            overwriteContext,
            serviceProvider,
            Fragments,
            Schema.SchemaFieldNamer,
            options,
            variables,
            requestContext ?? new QueryRequestContext(Schema.AuthorizationService, null)
=======
        result.SetData(
            await op.ExecuteAsync(
                overwriteContext,
                serviceProvider,
                Fragments,
                Schema.SchemaFieldNamer,
                options,
                variables,
                requestContext ?? new QueryRequestContext(Schema.AuthorizationService, null),
                cancellationToken
            )
>>>>>>> 2d758c57
        );
        result.SetData(data);

        // Add query information if requested
        if (options.IncludeQueryInfo)
        {
            var queryInfo = QueryInfoCollector.CollectQueryInfo(op, Fragments);
            result.SetQueryInfo(queryInfo);
        }

        if (validator.HasErrors)
            result.AddErrors(validator.Errors);

        if (result.Data?.Count == 0 && result.HasErrorKey())
            result.RemoveDataKey();

        return result;
    }

    public void AddField(BaseGraphQLField field)
    {
        throw new NotImplementedException();
    }

    public void AddDirectives(IEnumerable<GraphQLDirective> graphQLDirectives)
    {
        throw new NotImplementedException();
    }
}<|MERGE_RESOLUTION|>--- conflicted
+++ resolved
@@ -105,7 +105,6 @@
         // execute the selected operation
         options ??= new ExecutionOptions(); // defaults
 
-<<<<<<< HEAD
         var (data, validator) = await op.ExecuteAsync(
             overwriteContext,
             serviceProvider,
@@ -113,20 +112,8 @@
             Schema.SchemaFieldNamer,
             options,
             variables,
-            requestContext ?? new QueryRequestContext(Schema.AuthorizationService, null)
-=======
-        result.SetData(
-            await op.ExecuteAsync(
-                overwriteContext,
-                serviceProvider,
-                Fragments,
-                Schema.SchemaFieldNamer,
-                options,
-                variables,
-                requestContext ?? new QueryRequestContext(Schema.AuthorizationService, null),
-                cancellationToken
-            )
->>>>>>> 2d758c57
+            requestContext ?? new QueryRequestContext(Schema.AuthorizationService, null),
+            cancellationToken
         );
         result.SetData(data);
 
