--- conflicted
+++ resolved
@@ -13,13 +13,8 @@
     {
         protected readonly ParameterReplacer replacer;
 
-<<<<<<< HEAD
-        protected BaseGraphQLQueryField(string name, Expression? nextFieldContext, ParameterExpression? rootParameter, IGraphQLNode? parentNode)
-            : base(name, nextFieldContext, rootParameter, parentNode)
-=======
-        protected BaseGraphQLQueryField(string name, Expression nextFieldContext, ParameterExpression rootParameter, IGraphQLNode parentNode, Dictionary<string, Expression> arguments)
+        protected BaseGraphQLQueryField(string name, Expression? nextFieldContext, ParameterExpression? rootParameter, IGraphQLNode? parentNode, Dictionary<string, Expression>? arguments)
             : base(name, nextFieldContext, rootParameter, parentNode, arguments)
->>>>>>> ab2e702b
         {
             replacer = new ParameterReplacer();
         }
