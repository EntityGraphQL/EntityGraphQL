using System;
using System.Collections.Generic;
using System.Linq;
using System.Linq.Expressions;
using EntityGraphQL.Compiler.Util;
using EntityGraphQL.Extensions;

namespace EntityGraphQL.Compiler
{
    /// <summary>
    /// Represents a node that has a collection in it's expression path but results in a single entity.
    /// Eg.
    ///     (ctx, id) => ctx.Movies.FirstOrDefault(m => m.Id == id)
    /// Now if the GQL query selects fields from that
    /// {
    ///     movie(id: 1) { id name }
    /// }
    /// To help EF when used (optionally) we can actually build the full expression like
    ///     (ctx, id) => ctx.Movies.Where(m => m.Id == id).Select(m =>
    ///         new {
    ///             id = m.Id,
    ///             name = m.Name
    ///         }).FirstOrDefault()
    ///
    /// Instead of
    ///     (ctx, id) =>
    ///         new {
    ///             id = ctx.Movies.FirstOrDefault(m => m.Id == id)?.Id
    ///             name = ctx.Movies.FirstOrDefault(m => m.Id == id)?.Name,
    ///         }
    /// </summary>
    internal class GraphQLCollectionToSingleField : BaseGraphQLQueryField
    {
        private readonly GraphQLListSelectionField collectionSelectionNode;
        private readonly GraphQLObjectProjectionField objectProjectionNode;
        private readonly Expression combineExpression;

        public GraphQLCollectionToSingleField(GraphQLListSelectionField collectionNode, GraphQLObjectProjectionField objectProjectionNode, Expression combineExpression)
            : base(objectProjectionNode.Name, objectProjectionNode.NextFieldContext, objectProjectionNode.RootParameter, objectProjectionNode.ParentNode, null)
        {
            this.collectionSelectionNode = collectionNode;
            this.objectProjectionNode = objectProjectionNode;
            this.combineExpression = combineExpression;

            AddServices(objectProjectionNode.Services);
            AddServices(collectionSelectionNode.Services);
        }

        public override bool HasAnyServices(IEnumerable<GraphQLFragmentStatement> fragments)
        {
            return Services?.Any() == true || objectProjectionNode.QueryFields?.Any(f => f.HasAnyServices(fragments)) == true;
        }

<<<<<<< HEAD
        public override Expression? GetNodeExpression(IServiceProvider serviceProvider, List<GraphQLFragmentStatement> fragments, ParameterExpression schemaContext, bool withoutServiceFields, Expression? replacementNextFieldContext = null, bool isRoot = false, bool contextChanged = false)
=======
        public override Expression GetNodeExpression(IServiceProvider serviceProvider, List<GraphQLFragmentStatement> fragments, Dictionary<string, Expression> parentArguments, ParameterExpression schemaContext, bool withoutServiceFields, Expression replacementNextFieldContext = null, bool isRoot = false, bool contextChanged = false)
>>>>>>> ab2e702b
        {
            Expression? exp;
            // this is a first pass || just a single pass
            if (withoutServiceFields || !HasAnyServices(fragments) && isRoot)
            {
                exp = GetCollectionToSingleExpression(serviceProvider, fragments, withoutServiceFields, replacementNextFieldContext, isRoot, schemaContext, contextChanged, parentArguments);
            }
            else
            {
                // second / last pass
                exp = objectProjectionNode.GetNodeExpression(serviceProvider, fragments, parentArguments.MergeNew(arguments), schemaContext, withoutServiceFields, replacementNextFieldContext, isRoot, contextChanged);
            }
            if (exp == null)
                return null;

            Services.AddRange(objectProjectionNode.Services);
            Services.AddRange(collectionSelectionNode.Services);
            AddConstantParameters(objectProjectionNode.ConstantParameters);

            return exp;
        }

<<<<<<< HEAD
        private Expression? GetCollectionToSingleExpression(IServiceProvider serviceProvider, List<GraphQLFragmentStatement> fragments, bool withoutServiceFields, Expression? replacementNextFieldContext, bool isRoot, ParameterExpression schemaContext, bool contextChanged)
=======
        private Expression GetCollectionToSingleExpression(IServiceProvider serviceProvider, List<GraphQLFragmentStatement> fragments, bool withoutServiceFields, Expression replacementNextFieldContext, bool isRoot, ParameterExpression schemaContext, bool contextChanged, Dictionary<string, Expression> parentArguments)
>>>>>>> ab2e702b
        {
            var capMethod = ExpressionUtil.UpdateCollectionNodeFieldExpression(collectionSelectionNode, combineExpression);
            var result = collectionSelectionNode.GetNodeExpression(serviceProvider, fragments, parentArguments.MergeNew(arguments), schemaContext, withoutServiceFields, replacementNextFieldContext, isRoot, contextChanged);
            if (result == null)
                return null;

            foreach (var item in collectionSelectionNode.ConstantParameters)
            {
                if (!constantParameters.ContainsKey(item.Key))
                    constantParameters.Add(item.Key, item.Value);
            }

            var genericType = result.Type.GetEnumerableOrArrayType()!;

            // ToList() first to get around this https://github.com/dotnet/efcore/issues/20505
            if (isRoot)
                result = ExpressionUtil.MakeCallOnEnumerable("ToList", new Type[] { genericType }, result);

            // rebuild the .First/FirstOrDefault/etc
            Expression exp;
            if (capMethod == null)
                exp = ExpressionUtil.CombineExpressions(result, combineExpression);
            else
                exp = ExpressionUtil.MakeCallOnQueryable(capMethod, new Type[] { genericType }, result);
            return exp;
        }
    }
}<|MERGE_RESOLUTION|>--- conflicted
+++ resolved
@@ -51,11 +51,7 @@
             return Services?.Any() == true || objectProjectionNode.QueryFields?.Any(f => f.HasAnyServices(fragments)) == true;
         }
 
-<<<<<<< HEAD
-        public override Expression? GetNodeExpression(IServiceProvider serviceProvider, List<GraphQLFragmentStatement> fragments, ParameterExpression schemaContext, bool withoutServiceFields, Expression? replacementNextFieldContext = null, bool isRoot = false, bool contextChanged = false)
-=======
-        public override Expression GetNodeExpression(IServiceProvider serviceProvider, List<GraphQLFragmentStatement> fragments, Dictionary<string, Expression> parentArguments, ParameterExpression schemaContext, bool withoutServiceFields, Expression replacementNextFieldContext = null, bool isRoot = false, bool contextChanged = false)
->>>>>>> ab2e702b
+        public override Expression? GetNodeExpression(IServiceProvider serviceProvider, List<GraphQLFragmentStatement> fragments, Dictionary<string, Expression> parentArguments, ParameterExpression schemaContext, bool withoutServiceFields, Expression? replacementNextFieldContext = null, bool isRoot = false, bool contextChanged = false)
         {
             Expression? exp;
             // this is a first pass || just a single pass
@@ -78,11 +74,7 @@
             return exp;
         }
 
-<<<<<<< HEAD
-        private Expression? GetCollectionToSingleExpression(IServiceProvider serviceProvider, List<GraphQLFragmentStatement> fragments, bool withoutServiceFields, Expression? replacementNextFieldContext, bool isRoot, ParameterExpression schemaContext, bool contextChanged)
-=======
-        private Expression GetCollectionToSingleExpression(IServiceProvider serviceProvider, List<GraphQLFragmentStatement> fragments, bool withoutServiceFields, Expression replacementNextFieldContext, bool isRoot, ParameterExpression schemaContext, bool contextChanged, Dictionary<string, Expression> parentArguments)
->>>>>>> ab2e702b
+        private Expression? GetCollectionToSingleExpression(IServiceProvider serviceProvider, List<GraphQLFragmentStatement> fragments, bool withoutServiceFields, Expression? replacementNextFieldContext, bool isRoot, ParameterExpression schemaContext, bool contextChanged, Dictionary<string, Expression> parentArguments)
         {
             var capMethod = ExpressionUtil.UpdateCollectionNodeFieldExpression(collectionSelectionNode, combineExpression);
             var result = collectionSelectionNode.GetNodeExpression(serviceProvider, fragments, parentArguments.MergeNew(arguments), schemaContext, withoutServiceFields, replacementNextFieldContext, isRoot, contextChanged);
