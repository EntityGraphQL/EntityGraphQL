--- conflicted
+++ resolved
@@ -36,13 +36,8 @@
         private readonly GraphQLObjectProjectionField objectProjectionNode;
         private readonly Expression combineExpression;
 
-<<<<<<< HEAD
         public GraphQLCollectionToSingleField(GraphQLListSelectionField collectionNode, GraphQLObjectProjectionField objectProjectionNode, Expression combineExpression)
             : base(objectProjectionNode.Name, objectProjectionNode.NextFieldContext, objectProjectionNode.RootParameter, objectProjectionNode.ParentNode, null)
-=======
-        public GraphQLCollectionToSingleField(IField? field, GraphQLListSelectionField collectionNode, GraphQLObjectProjectionField objectProjectionNode, Expression combineExpression)
-            : base(objectProjectionNode.Name, field, objectProjectionNode.NextFieldContext, objectProjectionNode.RootParameter, objectProjectionNode.ParentNode)
->>>>>>> 9c4f5d1b
         {
             this.collectionSelectionNode = collectionNode;
             this.objectProjectionNode = objectProjectionNode;
