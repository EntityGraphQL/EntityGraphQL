--- conflicted
+++ resolved
@@ -91,40 +91,17 @@
                     if (didExecute)
                         result[fieldNode.Name] = data;
                 }
-<<<<<<< HEAD
                 catch (EntityGraphQLValidationException)
                 {
                     throw;
                 }
                 catch (EntityGraphQLFieldException)
-=======
-                catch (EntityGraphQLException ex)
-                {
-                    throw new EntityGraphQLException(fieldNode.Name, ex);
-                }
-                catch (AggregateException aex)
-                {
-                    var errors = aex.InnerExceptions.SelectMany<Exception, string>(ex => ex is EntityGraphQLValidationException vex ? vex.ValidationErrors : new[] { $"Field '{fieldNode.Name}' - {ex.Message}" });
-                    throw new EntityGraphQLValidationException(errors);
-                }
-                catch (EntityGraphQLValidationException)
->>>>>>> 6190bb2b
                 {
                     throw;
                 }
                 catch (Exception ex)
                 {
-<<<<<<< HEAD
                     throw new EntityGraphQLFieldException(fieldNode.Name, ex);
-=======
-                    while (ex is TargetInvocationException)
-                    {
-                        ex = ex.InnerException!;
-                        if (ex is EntityGraphQLException vex)
-                            throw new EntityGraphQLException(fieldNode.Name, vex);
-                    }
-                    throw new EntityGraphQLExecutionException(fieldNode.Name, ex);
->>>>>>> 6190bb2b
                 }
             }
             return result;
