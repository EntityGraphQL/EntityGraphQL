--- conflicted
+++ resolved
@@ -93,16 +93,12 @@
                         // yes we can
                         // rebuild the Expression so we keep any ConstantParameters
                         var item1 = listExp.Item1;
-<<<<<<< HEAD
                         var collectionNode = new GraphQLListSelectionField(null, null, Name, node.ResultSelection.RootParameter, node.ResultSelection.RootParameter, item1, node, null);
-=======
-                        var collectionNode = new GraphQLListSelectionField(null, null, Name, node.ResultSelection.RootParameter!, node.ResultSelection.RootParameter, item1, node);
->>>>>>> 9c4f5d1b
                         foreach (var queryField in node.ResultSelection.QueryFields)
                         {
                             collectionNode.AddField(queryField);
                         }
-                        var newNode = new GraphQLCollectionToSingleField(null, collectionNode, (GraphQLObjectProjectionField)resultExp, listExp.Item2!);
+                        var newNode = new GraphQLCollectionToSingleField(collectionNode, (GraphQLObjectProjectionField)resultExp, listExp.Item2!);
                         resultExp = newNode;
                     }
                     else
