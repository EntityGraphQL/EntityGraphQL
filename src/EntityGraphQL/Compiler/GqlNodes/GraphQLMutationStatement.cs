--- conflicted
+++ resolved
@@ -64,17 +64,7 @@
                 }
                 catch (Exception ex)
                 {
-<<<<<<< HEAD
                     throw new EntityGraphQLFieldException(field.Name, ex);
-=======
-                    while (ex is TargetInvocationException)
-                    {
-                        ex = ex.InnerException!;
-                        if (ex is EntityGraphQLException vex)
-                            throw new EntityGraphQLException(field.Name, vex);
-                    }
-                    throw new EntityGraphQLExecutionException(field.Name, ex);
->>>>>>> 6190bb2b
                 }
             }
             return result;
