--- conflicted
+++ resolved
@@ -60,21 +60,10 @@
                     listContext = isRoot ? replacementNextFieldContext! : replacer.ReplaceByType(listContext, ParentNode!.NextFieldContext!.Type, replacementNextFieldContext!);
                 nextFieldContext = Expression.Parameter(listContext.Type.GetEnumerableOrArrayType(), $"{nextFieldContext!.Name}2");
             }
-<<<<<<< HEAD
-            var listContextExp = field?.GetExpression(listContext, ParentNode!.NextFieldContext!, schemaContext, parentArguments.MergeNew(arguments), docParam, docVariables, contextChanged) ?? (ExpressionResult)ListExpression;
+            var listContextExp = field?.GetExpression(listContext, null, ParentNode!, schemaContext, parentArguments.MergeNew(arguments), docParam, docVariables, contextChanged) ?? (ExpressionResult)ListExpression;
             listContext = listContextExp.Expression;
             AddServices(listContextExp.Services);
             AddConstantParameters(listContextExp.ConstantParameters);
-            // ParentNode.RootParameeter is the original field context here
-            // extensions may have replaced the current field but we need to make sure the parameter is correct
-            if (ParentNode!.RootParameter!.Type != schemaContext?.Type)
-                listContext = replacer.ReplaceByType(listContext, ParentNode.RootParameter.Type, ParentNode.RootParameter);
-=======
-            var listContextExp = field?.GetExpression(listContext, null, ParentNode, schemaContext, parentArguments.MergeNew(arguments), contextChanged) ?? (ExpressionResult)ListExpression;
-            listContext = listContextExp.Expression;
-            AddServices(listContextExp.Services);
-            AddConstantParameters(listContextExp.ConstantParameters);
->>>>>>> df698d17
 
             (listContext, var newNextFieldContext) = ProcessExtensionsPreSelection(GraphQLFieldType.ListSelection, listContext, nextFieldContext, replacer);
             if (newNextFieldContext != null)
