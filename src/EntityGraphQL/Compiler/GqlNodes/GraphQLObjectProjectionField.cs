using System;
using System.Collections.Generic;
using System.Linq;
using System.Linq.Expressions;
using EntityGraphQL.Compiler.Util;
using EntityGraphQL.Extensions;
using EntityGraphQL.Schema;
using EntityGraphQL.Schema.FieldExtensions;

namespace EntityGraphQL.Compiler
{
    /// <summary>
    /// Represents a field node in the GraphQL query. That operates on a single object.
    /// query MyQuery {
    ///     people {
    ///         id, name
    ///     }
    ///     customer { # GraphQLObjectProjectionField
    ///         id
    ///     }
    /// }
    ///
    /// Builds an expression like
    /// ctx => new { Id = ctx.Customer.Id }
    /// </summary>
    public class GraphQLObjectProjectionField : BaseGraphQLQueryField
    {
        /// <summary>
        /// Create a new GraphQLQueryNode. Represents both fields in the query as well as the root level fields on the Query type
        /// </summary>
        /// <param name="extensions">Field extensions to apply to the expressions</param>
        /// <param name="name">Name of the field</param>
        /// <param name="nextFieldContext">The next context expression for ObjectProjection is also our field expression e..g person.manager</param>
        /// <param name="rootParameter">The root parameter</param>
        /// <param name="parentNode"></param>
        public GraphQLObjectProjectionField(IField field, List<IFieldExtension> extensions, string name, Expression nextFieldContext, ParameterExpression rootParameter, IGraphQLNode parentNode, Dictionary<string, object>? arguments)
            : base(name, nextFieldContext, rootParameter, parentNode, arguments)
        {
            this.fieldExtensions = extensions;
            this.field = field;
            this.AddServices(field.Services);
        }

        /// <summary>
        /// The dotnet Expression for this node. Could be as simple as (Person p) => p.Name
        /// Or as complex as (DbContext ctx) => ctx.People.Where(...).Select(p => new {...}).First()
        /// If there is a object selection (new {} in a Select() or not) we will build the NodeExpression on
        /// Execute() so we can look up any query fragment selections
        /// </summary>
        public override Expression? GetNodeExpression(IServiceProvider serviceProvider, List<GraphQLFragmentStatement> fragments, Dictionary<string, object> parentArguments, ParameterExpression? docParam, object? docVariables, ParameterExpression schemaContext, bool withoutServiceFields, Expression? replacementNextFieldContext = null, bool isRoot = false, bool contextChanged = false)
        {
            var nextFieldContext = NextFieldContext;

            if (contextChanged && Name != "__typename" && replacementNextFieldContext != null)
            {
                var possibleField = replacementNextFieldContext?.Type.GetField(Name);
                if (possibleField != null)
                    nextFieldContext = Expression.Field(replacementNextFieldContext, possibleField);
                else
                    nextFieldContext = isRoot ? replacementNextFieldContext : replacer.ReplaceByType(nextFieldContext!, ParentNode!.NextFieldContext!.Type, replacementNextFieldContext!);
            }
<<<<<<< HEAD
            var nextFieldContextExp = field!.GetExpression(nextFieldContext!, replacementNextFieldContext ?? ParentNode!.NextFieldContext!, schemaContext, parentArguments.MergeNew(arguments), docParam, docVariables, contextChanged);
=======
            var nextFieldContextExp = field.GetExpression(nextFieldContext, replacementNextFieldContext, ParentNode, schemaContext, parentArguments.MergeNew(arguments), contextChanged);
>>>>>>> df698d17
            nextFieldContext = nextFieldContextExp.Expression;
            AddServices(nextFieldContextExp.Services);
            AddConstantParameters(nextFieldContextExp.ConstantParameters);
            bool needsServiceWrap = !withoutServiceFields && HasAnyServices(fragments);


            (nextFieldContext, _) = ProcessExtensionsPreSelection(GraphQLFieldType.ObjectProjection, nextFieldContext!, null, replacer);

            var selectionFields = GetSelectionFields(serviceProvider, fragments, docParam, docVariables, withoutServiceFields, nextFieldContext, schemaContext, contextChanged);
            if (selectionFields == null || !selectionFields.Any())
                return null;

            if (needsServiceWrap ||
                ((nextFieldContext.NodeType == ExpressionType.MemberInit || nextFieldContext.NodeType == ExpressionType.New) && isRoot))
            {
                nextFieldContext = WrapWithNullCheck(selectionFields, serviceProvider, nextFieldContext, schemaContext, contextChanged);
            }
            else
            {
                (nextFieldContext, selectionFields, _) = ProcessExtensionsSelection(GraphQLFieldType.ObjectProjection, nextFieldContext, selectionFields, null, contextChanged, replacer);
                // build a new {...} - returning a single object {}
                var newExp = ExpressionUtil.CreateNewExpression(selectionFields.ExpressionOnly(), out Type anonType);
                if (nextFieldContext.NodeType != ExpressionType.MemberInit && nextFieldContext.NodeType != ExpressionType.New)
                {
                    // make a null check from this new expression
                    nextFieldContext = Expression.Condition(Expression.MakeBinary(ExpressionType.Equal, nextFieldContext, Expression.Constant(null)), Expression.Constant(null, anonType), newExp, anonType);
                }
                else
                {
                    nextFieldContext = newExp;
                }
            }

            return nextFieldContext;
        }

        /// <summary>
        /// These expression will be built on the element type
        /// we might be using a service i.e. ctx => WithService((T r) => r.DoSomething(ctx.Entities.Select(f => f.Id).ToList()))
        /// if we can we want to avoid calling that multiple times with a expression like
        /// r.DoSomething(ctx.Entities.Select(f => f.Id).ToList()) == null ? null : new {
        ///      Field = r.DoSomething(ctx.Entities.Select(f => f.Id).ToList()).Blah
        /// }
        /// by wrapping the whole thing in a method that does the null check once.
        /// This means we build the fieldExpressions on a parameter of the result type
        /// </summary>
        /// <param name="serviceProvider"></param>
        /// <param name="fragments"></param>
        /// <param name="withoutServiceFields"></param>
        /// <param name="replacementNextFieldContext"></param>
        /// <param name="schemaContext"></param>
        /// <returns></returns>
        private Expression WrapWithNullCheck(Dictionary<string, CompiledField> selectionFields, IServiceProvider serviceProvider, Expression nextFieldContext, ParameterExpression schemaContext, bool contextChanged)
        {
            // selectionFields is set up but we need to wrap
            // we wrap here as we have access to the values and services etc
            var fieldParamValues = new List<object>(ConstantParameters.Values);
            var fieldParams = new List<ParameterExpression>(ConstantParameters.Keys);

            var updatedExpression = Services.Any() ? GraphQLHelper.InjectServices(serviceProvider, Services, fieldParamValues, nextFieldContext, fieldParams, replacer) : nextFieldContext;
            // replace with null_wrap
            // this is the parameter used in the null wrap. We pass it to the wrap function which has the value to match
            var nullWrapParam = Expression.Parameter(updatedExpression.Type, "nullwrap");
            var selectionParamValues = new List<object>();
            selectionParamValues.AddRange(fieldParamValues);

            if (contextChanged)
            {
                foreach (var item in selectionFields)
                {
                    if (item.Value.Field.Services.Any())
                        item.Value.Expression = replacer.ReplaceByType(item.Value.Expression, nextFieldContext.Type, nullWrapParam);
                    else if (item.Key != "__typename") // this is a static selection of the type name
                                                       // pre service selection has selected the fields as the names we expect already
                        item.Value.Expression = Expression.PropertyOrField(nullWrapParam, item.Key);
                }
            }
            else
            {
                foreach (var item in selectionFields)
                {
                    item.Value.Expression = replacer.ReplaceByType(item.Value.Expression, nextFieldContext.Type, nullWrapParam);
                }
            }

            (updatedExpression, selectionFields, _) = ProcessExtensionsSelection(GraphQLFieldType.ObjectProjection, updatedExpression, selectionFields, null, contextChanged, replacer);
            // we need to make sure the wrap can resolve any services in the select
            var selectionExpressions = selectionFields.ToDictionary(f => f.Key, f => GraphQLHelper.InjectServices(serviceProvider, f.Value.Field.Services, fieldParamValues, f.Value.Expression, fieldParams, replacer));

            updatedExpression = ExpressionUtil.WrapFieldForNullCheck(updatedExpression, fieldParams, selectionExpressions, selectionParamValues, nullWrapParam, schemaContext);
            return updatedExpression;
        }

        public override IEnumerable<BaseGraphQLField> Expand(List<GraphQLFragmentStatement> fragments, bool withoutServiceFields)
        {
            // fieldExpression might be a service method call and the arguments might have fields we need to select out
            if (withoutServiceFields && NextFieldContext?.NodeType == ExpressionType.Call)
            {
                var extractor = new ExpressionExtractor();
                var fieldsRequiredForServices = extractor.Extract(NextFieldContext, ParentNode!.NextFieldContext!, true);
                if (fieldsRequiredForServices != null)
                {
                    var fields = fieldsRequiredForServices
                        .Select(i => new GraphQLScalarField(field, null, i.Key, i.Value, RootParameter, ParentNode, arguments)
                        {
                            // do not push services into the fields extracted from a service field
                            Services = new List<Type>()
                        })
                        .ToList();

                    if (fields.Any())
                        return fields;
                }
            }
            return base.Expand(fragments, withoutServiceFields);
        }
    }
}<|MERGE_RESOLUTION|>--- conflicted
+++ resolved
@@ -59,11 +59,7 @@
                 else
                     nextFieldContext = isRoot ? replacementNextFieldContext : replacer.ReplaceByType(nextFieldContext!, ParentNode!.NextFieldContext!.Type, replacementNextFieldContext!);
             }
-<<<<<<< HEAD
-            var nextFieldContextExp = field!.GetExpression(nextFieldContext!, replacementNextFieldContext ?? ParentNode!.NextFieldContext!, schemaContext, parentArguments.MergeNew(arguments), docParam, docVariables, contextChanged);
-=======
-            var nextFieldContextExp = field.GetExpression(nextFieldContext, replacementNextFieldContext, ParentNode, schemaContext, parentArguments.MergeNew(arguments), contextChanged);
->>>>>>> df698d17
+            var nextFieldContextExp = field!.GetExpression(nextFieldContext!, replacementNextFieldContext, ParentNode!, schemaContext, parentArguments.MergeNew(arguments), docParam, docVariables, contextChanged);
             nextFieldContext = nextFieldContextExp.Expression;
             AddServices(nextFieldContextExp.Services);
             AddConstantParameters(nextFieldContextExp.ConstantParameters);
