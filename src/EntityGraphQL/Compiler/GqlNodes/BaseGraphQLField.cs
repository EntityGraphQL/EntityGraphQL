--- conflicted
+++ resolved
@@ -22,21 +22,14 @@
     /// </summary>
     public abstract class BaseGraphQLField : IGraphQLNode
     {
-<<<<<<< HEAD
-        protected List<IFieldExtension> fieldExtensions = new();
+        protected List<IFieldExtension> fieldExtensions;
         public Expression? NextFieldContext { get; set; }
         public IGraphQLNode? ParentNode { get; set; }
         public ParameterExpression? RootParameter { get; set; }
-=======
-        protected List<IFieldExtension> fieldExtensions;
-        public Expression NextFieldContext { get; set; }
-        public IGraphQLNode ParentNode { get; set; }
-        public ParameterExpression RootParameter { get; set; }
         /// <summary>
         /// Arguments from inline in the query
         /// </summary>
         protected readonly Dictionary<string, Expression> arguments;
->>>>>>> ab2e702b
 
         /// <summary>
         /// Name of the field
@@ -44,17 +37,14 @@
         /// <value></value>
         public string Name { get; protected set; }
 
-<<<<<<< HEAD
-        public BaseGraphQLField(string name, Expression? nextFieldContext, ParameterExpression? rootParameter, IGraphQLNode? parentNode)
-=======
-        public BaseGraphQLField(string name, Expression nextFieldContext, ParameterExpression rootParameter, IGraphQLNode parentNode, Dictionary<string, Expression> arguments)
->>>>>>> ab2e702b
+        public BaseGraphQLField(string name, Expression? nextFieldContext, ParameterExpression? rootParameter, IGraphQLNode? parentNode, Dictionary<string, Expression>? arguments)
         {
             Name = name;
             NextFieldContext = nextFieldContext;
             RootParameter = rootParameter;
             ParentNode = parentNode;
-            this.arguments = arguments;
+            this.arguments = arguments ?? new Dictionary<string, Expression>();
+            fieldExtensions = new List<IFieldExtension>();
         }
 
         /// <summary>
@@ -88,15 +78,11 @@
         /// <param name="isRoot">If this field is a Query root field</param>
         /// <param name="contextChanged">If true the context has changed. This means we are compiling/executing against the result ofa pre-selection without service fields</param>
         /// <returns></returns>
-<<<<<<< HEAD
-        public abstract Expression? GetNodeExpression(IServiceProvider serviceProvider, List<GraphQLFragmentStatement> fragments, ParameterExpression schemaContext, bool withoutServiceFields, Expression? replacementNextFieldContext = null, bool isRoot = false, bool contextChanged = false);
-=======
-        public abstract Expression GetNodeExpression(IServiceProvider serviceProvider, List<GraphQLFragmentStatement> fragments, Dictionary<string, Expression> parentArguments, ParameterExpression schemaContext, bool withoutServiceFields, Expression replacementNextFieldContext = null, bool isRoot = false, bool contextChanged = false);
->>>>>>> ab2e702b
+        public abstract Expression? GetNodeExpression(IServiceProvider serviceProvider, List<GraphQLFragmentStatement> fragments, Dictionary<string, Expression> parentArguments, ParameterExpression schemaContext, bool withoutServiceFields, Expression? replacementNextFieldContext = null, bool isRoot = false, bool contextChanged = false);
 
         public abstract IEnumerable<BaseGraphQLField> Expand(List<GraphQLFragmentStatement> fragments, bool withoutServiceFields);
 
-        public void AddServices(IEnumerable<Type> services)
+        public void AddServices(IEnumerable<Type>? services)
         {
             if (services == null)
                 return;
@@ -125,11 +111,7 @@
             return (baseExpression, listTypeParam);
         }
 
-<<<<<<< HEAD
-        protected (Expression baseExpression, Dictionary<string, CompiledField> selectionExpressions, ParameterExpression? selectContextParam) ProcessExtensionsSelection(GraphQLFieldType fieldType, Expression baseExpression, Dictionary<string, CompiledField> selectionExpressions, ParameterExpression? selectContextParam, ParameterReplacer parameterReplacer)
-=======
-        protected (Expression baseExpression, Dictionary<string, CompiledField> selectionExpressions, ParameterExpression selectContextParam) ProcessExtensionsSelection(GraphQLFieldType fieldType, Expression baseExpression, Dictionary<string, CompiledField> selectionExpressions, ParameterExpression selectContextParam, bool servicesPass, ParameterReplacer parameterReplacer)
->>>>>>> ab2e702b
+        protected (Expression baseExpression, Dictionary<string, CompiledField> selectionExpressions, ParameterExpression? selectContextParam) ProcessExtensionsSelection(GraphQLFieldType fieldType, Expression baseExpression, Dictionary<string, CompiledField> selectionExpressions, ParameterExpression? selectContextParam, bool servicesPass, ParameterReplacer parameterReplacer)
         {
             if (fieldExtensions != null)
             {
