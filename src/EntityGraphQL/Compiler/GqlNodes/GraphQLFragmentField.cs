using System;
using System.Collections.Generic;
using System.Linq;
using System.Linq.Expressions;

namespace EntityGraphQL.Compiler
{
    public class GraphQLFragmentField : BaseGraphQLField
    {
<<<<<<< HEAD
        public GraphQLFragmentField(string name, Expression? nodeExpression, ParameterExpression rootParameter, IGraphQLNode parentNode)
            : base(name, nodeExpression, rootParameter, parentNode)
=======
        public GraphQLFragmentField(string name, Expression nodeExpression, ParameterExpression rootParameter, IGraphQLNode parentNode)
            : base(name, nodeExpression, rootParameter, parentNode, null)
>>>>>>> ab2e702b
        {
        }

        public override bool HasAnyServices(IEnumerable<GraphQLFragmentStatement> fragments)
        {
            return fragments.FirstOrDefault(f => f.Name == Name).QueryFields.Any(f => f.HasAnyServices(fragments));
        }
        public GraphQLFragmentStatement? Fragment { get; private set; }

        public override IEnumerable<BaseGraphQLField> Expand(List<GraphQLFragmentStatement> fragments, bool withoutServiceFields)
        {
            if (Fragment == null)
            {
                var fragment = fragments.FirstOrDefault(f => f.Name == Name) ?? throw new EntityGraphQLCompilerException($"Fragment {Name} not found in query document");
                Fragment = fragment;
            }

            return Fragment.QueryFields.SelectMany(f => f.Expand(fragments, withoutServiceFields));
        }

<<<<<<< HEAD
        public override Expression? GetNodeExpression(IServiceProvider serviceProvider, List<GraphQLFragmentStatement> fragments, ParameterExpression schemaContext, bool withoutServiceFields, Expression? replacementNextFieldContext = null, bool isRoot = false, bool contextChanged = false)
=======
        public override Expression GetNodeExpression(IServiceProvider serviceProvider, List<GraphQLFragmentStatement> fragments, Dictionary<string, Expression> parentArguments, ParameterExpression schemaContext, bool withoutServiceFields, Expression replacementNextFieldContext = null, bool isRoot = false, bool contextChanged = false)
>>>>>>> ab2e702b
        {
            throw new EntityGraphQLCompilerException($"Fragment should have expanded out into non fragment fields");
        }
    }
}<|MERGE_RESOLUTION|>--- conflicted
+++ resolved
@@ -7,13 +7,8 @@
 {
     public class GraphQLFragmentField : BaseGraphQLField
     {
-<<<<<<< HEAD
         public GraphQLFragmentField(string name, Expression? nodeExpression, ParameterExpression rootParameter, IGraphQLNode parentNode)
-            : base(name, nodeExpression, rootParameter, parentNode)
-=======
-        public GraphQLFragmentField(string name, Expression nodeExpression, ParameterExpression rootParameter, IGraphQLNode parentNode)
             : base(name, nodeExpression, rootParameter, parentNode, null)
->>>>>>> ab2e702b
         {
         }
 
@@ -34,11 +29,7 @@
             return Fragment.QueryFields.SelectMany(f => f.Expand(fragments, withoutServiceFields));
         }
 
-<<<<<<< HEAD
-        public override Expression? GetNodeExpression(IServiceProvider serviceProvider, List<GraphQLFragmentStatement> fragments, ParameterExpression schemaContext, bool withoutServiceFields, Expression? replacementNextFieldContext = null, bool isRoot = false, bool contextChanged = false)
-=======
-        public override Expression GetNodeExpression(IServiceProvider serviceProvider, List<GraphQLFragmentStatement> fragments, Dictionary<string, Expression> parentArguments, ParameterExpression schemaContext, bool withoutServiceFields, Expression replacementNextFieldContext = null, bool isRoot = false, bool contextChanged = false)
->>>>>>> ab2e702b
+        public override Expression? GetNodeExpression(IServiceProvider serviceProvider, List<GraphQLFragmentStatement> fragments, Dictionary<string, Expression> parentArguments, ParameterExpression schemaContext, bool withoutServiceFields, Expression? replacementNextFieldContext = null, bool isRoot = false, bool contextChanged = false)
         {
             throw new EntityGraphQLCompilerException($"Fragment should have expanded out into non fragment fields");
         }
