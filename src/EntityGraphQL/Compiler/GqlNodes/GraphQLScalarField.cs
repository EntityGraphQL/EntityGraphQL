using System;
using System.Collections.Generic;
using System.Linq;
using System.Linq.Expressions;
using EntityGraphQL.Compiler.Util;
<<<<<<< HEAD
using EntityGraphQL.Extensions;
=======
>>>>>>> 9c4f5d1b
using EntityGraphQL.Schema;
using EntityGraphQL.Schema.FieldExtensions;

namespace EntityGraphQL.Compiler
{
    public class GraphQLScalarField : BaseGraphQLField
    {
        private readonly ParameterReplacer replacer;
        private List<GraphQLScalarField>? extractedFields;
        private readonly Field field;

<<<<<<< HEAD
        public GraphQLScalarField(Field field, IEnumerable<IFieldExtension>? fieldExtensions, string name, Expression nextFieldContext, ParameterExpression? rootParameter, IGraphQLNode parentNode, Dictionary<string, Expression>? arguments)
            : base(name, nextFieldContext, rootParameter, parentNode, arguments)
=======
        public GraphQLScalarField(IEnumerable<IFieldExtension>? fieldExtensions, string name, IField? field, Expression nextFieldContext, ParameterExpression? rootParameter, IGraphQLNode parentNode)
            : base(name, field, nextFieldContext, rootParameter, parentNode)
>>>>>>> 9c4f5d1b
        {
            this.fieldExtensions = fieldExtensions?.ToList() ?? new List<IFieldExtension>();
            Name = name;
            replacer = new ParameterReplacer();
            this.field = field;
            this.AddServices(field.Services);
        }

        public override bool HasAnyServices(IEnumerable<GraphQLFragmentStatement> fragments)
        {
            return Services.Any();
        }

        public override IEnumerable<BaseGraphQLField> Expand(List<GraphQLFragmentStatement> fragments, bool withoutServiceFields)
        {
            if (withoutServiceFields && Services.Any())
            {
                var extractedFields = ExtractFields();
                if (extractedFields != null)
                    return extractedFields;
            }
            return new List<BaseGraphQLField> { this };
        }

        private IEnumerable<BaseGraphQLField>? ExtractFields()
        {
            if (extractedFields != null)
                return extractedFields;

<<<<<<< HEAD
            var extractor = new ExpressionExtractor();
            extractedFields = extractor.Extract(NextFieldContext!, ParentNode!.NextFieldContext!, true)?.Select(i => new GraphQLScalarField(field, null, i.Key, i.Value, RootParameter, ParentNode, arguments)
            {
                // do not carry the services over
                Services = new List<Type>()
            }).ToList();
            return extractedFields;
        }

        public override Expression? GetNodeExpression(IServiceProvider serviceProvider, List<GraphQLFragmentStatement> fragments, Dictionary<string, Expression> parentArguments, ParameterExpression schemaContext, bool withoutServiceFields, Expression? replacementNextFieldContext = null, bool isRoot = false, bool contextChanged = false)
=======
            extractedFields = extractor.Extract(NextFieldContext!, RootParameter!)?.Select(i => new GraphQLScalarField(null, i.Key, field, i.Value, RootParameter!, ParentNode!)).ToList();
            return extractedFields;
        }

        protected Expression GetBaseExpression(Expression baseExpression, Expression context, ParameterReplacer parameterReplacer)
        {
            if (fieldExtensions.Count > 0 && field != null)
            {
                foreach (var m in fieldExtensions)
                {
                    baseExpression = m.GetExpression((Field)field, baseExpression, null, new { }, context, parameterReplacer);
                }
            }
            return baseExpression;
        }

        public override Expression? GetNodeExpression(IServiceProvider serviceProvider, List<GraphQLFragmentStatement> fragments, ParameterExpression schemaContext, bool withoutServiceFields, Expression? replacementNextFieldContext = null, bool isRoot = false, bool contextChanged = false)
>>>>>>> 9c4f5d1b
        {
            if (withoutServiceFields && Services.Any())
                return null;

<<<<<<< HEAD
            var result = field.GetExpression(NextFieldContext!, replacementNextFieldContext ?? ParentNode!.NextFieldContext!, schemaContext, parentArguments.MergeNew(arguments), contextChanged);
            AddConstantParameters(result.ConstantParameters);
            AddServices(result.Services);

            var newExpression = result.Expression;

            if (contextChanged && Name != "__typename" && replacementNextFieldContext != null)
=======
            var newExpression = GetBaseExpression(NextFieldContext!, RootParameter!, replacer);

            if (contextChanged && Name != "__typename")
>>>>>>> 9c4f5d1b
            {
                var selectedField = replacementNextFieldContext?.Type.GetField(Name);
                if (!Services.Any() && selectedField != null)
                    newExpression = Expression.Field(replacementNextFieldContext, Name);
                else
                    newExpression = replacer.ReplaceByType(newExpression, ParentNode!.NextFieldContext!.Type, replacementNextFieldContext!);

            }
            newExpression = ProcessScalarExpression(newExpression, replacer);
            return newExpression;
        }
    }
}<|MERGE_RESOLUTION|>--- conflicted
+++ resolved
@@ -3,10 +3,7 @@
 using System.Linq;
 using System.Linq.Expressions;
 using EntityGraphQL.Compiler.Util;
-<<<<<<< HEAD
 using EntityGraphQL.Extensions;
-=======
->>>>>>> 9c4f5d1b
 using EntityGraphQL.Schema;
 using EntityGraphQL.Schema.FieldExtensions;
 
@@ -16,21 +13,15 @@
     {
         private readonly ParameterReplacer replacer;
         private List<GraphQLScalarField>? extractedFields;
-        private readonly Field field;
 
-<<<<<<< HEAD
-        public GraphQLScalarField(Field field, IEnumerable<IFieldExtension>? fieldExtensions, string name, Expression nextFieldContext, ParameterExpression? rootParameter, IGraphQLNode parentNode, Dictionary<string, Expression>? arguments)
+        public GraphQLScalarField(IField? field, IEnumerable<IFieldExtension>? fieldExtensions, string name, Expression nextFieldContext, ParameterExpression? rootParameter, IGraphQLNode parentNode, Dictionary<string, Expression>? arguments)
             : base(name, nextFieldContext, rootParameter, parentNode, arguments)
-=======
-        public GraphQLScalarField(IEnumerable<IFieldExtension>? fieldExtensions, string name, IField? field, Expression nextFieldContext, ParameterExpression? rootParameter, IGraphQLNode parentNode)
-            : base(name, field, nextFieldContext, rootParameter, parentNode)
->>>>>>> 9c4f5d1b
         {
             this.fieldExtensions = fieldExtensions?.ToList() ?? new List<IFieldExtension>();
             Name = name;
             replacer = new ParameterReplacer();
             this.field = field;
-            this.AddServices(field.Services);
+            this.AddServices(field?.Services);
         }
 
         public override bool HasAnyServices(IEnumerable<GraphQLFragmentStatement> fragments)
@@ -54,7 +45,6 @@
             if (extractedFields != null)
                 return extractedFields;
 
-<<<<<<< HEAD
             var extractor = new ExpressionExtractor();
             extractedFields = extractor.Extract(NextFieldContext!, ParentNode!.NextFieldContext!, true)?.Select(i => new GraphQLScalarField(field, null, i.Key, i.Value, RootParameter, ParentNode, arguments)
             {
@@ -65,42 +55,17 @@
         }
 
         public override Expression? GetNodeExpression(IServiceProvider serviceProvider, List<GraphQLFragmentStatement> fragments, Dictionary<string, Expression> parentArguments, ParameterExpression schemaContext, bool withoutServiceFields, Expression? replacementNextFieldContext = null, bool isRoot = false, bool contextChanged = false)
-=======
-            extractedFields = extractor.Extract(NextFieldContext!, RootParameter!)?.Select(i => new GraphQLScalarField(null, i.Key, field, i.Value, RootParameter!, ParentNode!)).ToList();
-            return extractedFields;
-        }
-
-        protected Expression GetBaseExpression(Expression baseExpression, Expression context, ParameterReplacer parameterReplacer)
-        {
-            if (fieldExtensions.Count > 0 && field != null)
-            {
-                foreach (var m in fieldExtensions)
-                {
-                    baseExpression = m.GetExpression((Field)field, baseExpression, null, new { }, context, parameterReplacer);
-                }
-            }
-            return baseExpression;
-        }
-
-        public override Expression? GetNodeExpression(IServiceProvider serviceProvider, List<GraphQLFragmentStatement> fragments, ParameterExpression schemaContext, bool withoutServiceFields, Expression? replacementNextFieldContext = null, bool isRoot = false, bool contextChanged = false)
->>>>>>> 9c4f5d1b
         {
             if (withoutServiceFields && Services.Any())
                 return null;
 
-<<<<<<< HEAD
-            var result = field.GetExpression(NextFieldContext!, replacementNextFieldContext ?? ParentNode!.NextFieldContext!, schemaContext, parentArguments.MergeNew(arguments), contextChanged);
+            var result = field!.GetExpression(NextFieldContext!, replacementNextFieldContext ?? ParentNode!.NextFieldContext!, schemaContext, parentArguments.MergeNew(arguments), contextChanged);
             AddConstantParameters(result.ConstantParameters);
             AddServices(result.Services);
 
             var newExpression = result.Expression;
 
             if (contextChanged && Name != "__typename" && replacementNextFieldContext != null)
-=======
-            var newExpression = GetBaseExpression(NextFieldContext!, RootParameter!, replacer);
-
-            if (contextChanged && Name != "__typename")
->>>>>>> 9c4f5d1b
             {
                 var selectedField = replacementNextFieldContext?.Type.GetField(Name);
                 if (!Services.Any() && selectedField != null)
