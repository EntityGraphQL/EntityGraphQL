using System;
using System.Collections.Generic;
using System.Linq.Expressions;
using System.Threading.Tasks;
using EntityGraphQL.Schema;

namespace EntityGraphQL.Compiler
{
    public class GraphQLMutationField : BaseGraphQLQueryField
    {
<<<<<<< HEAD
        private readonly MutationType mutationType;
        public BaseGraphQLQueryField? ResultSelection { get; set; }

        public GraphQLMutationField(string name, MutationType mutationType, Dictionary<string, Expression>? args, Expression nextFieldContext, ParameterExpression rootParameter, IGraphQLNode parentNode)
            : base(name, nextFieldContext, rootParameter, parentNode, args)
        {
            this.mutationType = mutationType;
=======
        private readonly MutationField mutationField;
        private readonly Dictionary<string, Expression>? args;
        public BaseGraphQLQueryField? ResultSelection { get; set; }

        public GraphQLMutationField(string name, MutationField mutationType, Dictionary<string, Expression>? args, Expression nextFieldContext, ParameterExpression rootParameter, IGraphQLNode parentNode)
            : base(name, null, nextFieldContext, rootParameter, parentNode)
        {
            this.mutationField = mutationType;
            this.args = args;
>>>>>>> 9c4f5d1b
        }

        public async Task<object?> ExecuteMutationAsync<TContext>(TContext context, GraphQLValidator validator, IServiceProvider serviceProvider, Func<string, string> fieldNamer)
        {
            try
            {
<<<<<<< HEAD
                return await mutationType.CallAsync(context, arguments, validator, serviceProvider, fieldNamer);
=======
                return await mutationField.CallAsync(context, args, validator, serviceProvider, fieldNamer);
>>>>>>> 9c4f5d1b
            }
            catch (EntityQuerySchemaException e)
            {
                throw new EntityQuerySchemaException($"Error applying mutation: {e.Message}", e);
            }
        }

        public override Expression? GetNodeExpression(IServiceProvider serviceProvider, List<GraphQLFragmentStatement> fragments, Dictionary<string, Expression> parentArguments, ParameterExpression schemaContext, bool withoutServiceFields, Expression? replacementNextFieldContext = null, bool isRoot = false, bool contextChanged = false)
        {
            if (ResultSelection == null)
                throw new EntityGraphQLCompilerException($"Mutation {Name} should have a result selection");

            return ResultSelection.GetNodeExpression(serviceProvider, fragments, parentArguments, schemaContext, withoutServiceFields, replacementNextFieldContext);
        }
    }
}<|MERGE_RESOLUTION|>--- conflicted
+++ resolved
@@ -8,36 +8,20 @@
 {
     public class GraphQLMutationField : BaseGraphQLQueryField
     {
-<<<<<<< HEAD
-        private readonly MutationType mutationType;
+        private readonly MutationField mutationField;
         public BaseGraphQLQueryField? ResultSelection { get; set; }
 
-        public GraphQLMutationField(string name, MutationType mutationType, Dictionary<string, Expression>? args, Expression nextFieldContext, ParameterExpression rootParameter, IGraphQLNode parentNode)
+        public GraphQLMutationField(string name, MutationField mutationField, Dictionary<string, Expression>? args, Expression nextFieldContext, ParameterExpression rootParameter, IGraphQLNode parentNode)
             : base(name, nextFieldContext, rootParameter, parentNode, args)
         {
-            this.mutationType = mutationType;
-=======
-        private readonly MutationField mutationField;
-        private readonly Dictionary<string, Expression>? args;
-        public BaseGraphQLQueryField? ResultSelection { get; set; }
-
-        public GraphQLMutationField(string name, MutationField mutationType, Dictionary<string, Expression>? args, Expression nextFieldContext, ParameterExpression rootParameter, IGraphQLNode parentNode)
-            : base(name, null, nextFieldContext, rootParameter, parentNode)
-        {
-            this.mutationField = mutationType;
-            this.args = args;
->>>>>>> 9c4f5d1b
+            this.mutationField = mutationField;
         }
 
         public async Task<object?> ExecuteMutationAsync<TContext>(TContext context, GraphQLValidator validator, IServiceProvider serviceProvider, Func<string, string> fieldNamer)
         {
             try
             {
-<<<<<<< HEAD
-                return await mutationType.CallAsync(context, arguments, validator, serviceProvider, fieldNamer);
-=======
-                return await mutationField.CallAsync(context, args, validator, serviceProvider, fieldNamer);
->>>>>>> 9c4f5d1b
+                return await mutationField.CallAsync(context, arguments, validator, serviceProvider, fieldNamer);
             }
             catch (EntityQuerySchemaException e)
             {
