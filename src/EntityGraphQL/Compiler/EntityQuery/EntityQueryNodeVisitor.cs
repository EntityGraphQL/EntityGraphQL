using System;
using System.Linq;
using System.Linq.Expressions;
using EntityQL.Grammer;
using EntityGraphQL.Extensions;
using EntityGraphQL.Schema;
using System.Collections.Generic;

namespace EntityGraphQL.Compiler.EntityQuery
{
    internal class EntityQueryNodeVisitor : EntityQLBaseVisitor<ExpressionResult>
    {
        private readonly QueryRequestContext requestContext;
        private ExpressionResult? currentContext;
        private readonly ISchemaProvider? schemaProvider;
        private readonly IMethodProvider methodProvider;
        private readonly ConstantVisitor constantVisitor;

        public EntityQueryNodeVisitor(Expression? expression, ISchemaProvider? schemaProvider, IMethodProvider methodProvider, QueryRequestContext requestContext)
        {
            this.requestContext = requestContext;
            currentContext = expression == null ? null : new ExpressionResult(expression);
            this.schemaProvider = schemaProvider;
            this.methodProvider = methodProvider;
            this.constantVisitor = new ConstantVisitor(schemaProvider);
        }

        public override ExpressionResult VisitBinary(EntityQLParser.BinaryContext context)
        {
            var left = Visit(context.left);
            var right = Visit(context.right);
            var op = MakeOperator(context.op.GetText());
            // we may need to do some converting here
            if (left.Type != right.Type)
            {
                if (op == ExpressionType.Equal || op == ExpressionType.NotEqual)
                {
                    var result = DoObjectComparisonOnDifferentTypes(op, left, right);

                    if (result != null)
                        return result;
                }
                return ConvertLeftOrRight(op, left, right);
            }

            if (op == ExpressionType.Add && left.Type == typeof(string) && right.Type == typeof(string))
            {
                return (ExpressionResult)Expression.Call(null, typeof(string).GetMethod("Concat", new[] { typeof(string), typeof(string) }), left, right);
            }

            return (ExpressionResult)Expression.MakeBinary(op, left, right);
        }

        private ExpressionResult? DoObjectComparisonOnDifferentTypes(ExpressionType op, ExpressionResult left, ExpressionResult right)
        {
            var convertedToSameTypes = false;

            // leftGuid == 'asdasd' == null ? (Guid) null : new Guid('asdasdas'.ToString())
            // leftGuid == null
            if (left.Type == typeof(Guid) && right.Type != typeof(Guid))
            {
                right = ConvertToGuid(right);
                convertedToSameTypes = true;
            }
            else if (right.Type == typeof(Guid) && left.Type != typeof(Guid))
            {
                left = ConvertToGuid(left);
                convertedToSameTypes = true;
            }

            var result = convertedToSameTypes ? (ExpressionResult)Expression.MakeBinary(op, left, right) : null;
            return result;
        }

        private static ExpressionResult ConvertToGuid(ExpressionResult expression)
        {
            return (ExpressionResult)Expression.Call(typeof(Guid), "Parse", null, (ExpressionResult)Expression.Call(expression, typeof(object).GetMethod("ToString")));
        }

        public override ExpressionResult VisitExpr(EntityQLParser.ExprContext context)
        {
            var r = Visit(context.body);
            return r;
        }

        public override ExpressionResult VisitCallPath(EntityQLParser.CallPathContext context)
        {
            var startingContext = currentContext;
            ExpressionResult? exp = null;
            foreach (var child in context.children)
            {
                var r = Visit(child);
                if (r == null)
                    continue;

                if (exp != null)
                {
                    r.AddConstantParameters(exp.ConstantParameters);
                    r.AddServices(exp.Services);
                }
                exp = r;
                currentContext = exp;
            }
            currentContext = startingContext;
            if (exp == null)
                throw new EntityGraphQLCompilerException($"Could not compile expression for {context.GetText()}");
            return exp;
        }

        public override ExpressionResult VisitIdentity(EntityQLParser.IdentityContext context)
        {
            if (schemaProvider == null)
                throw new EntityGraphQLCompilerException("SchemaProvider is null");
            if (currentContext == null)
                throw new EntityGraphQLCompilerException("CurrentContext is null");

            var field = context.GetText();
            var schemaType = schemaProvider.GetSchemaType(currentContext.Type, requestContext);
            if (!schemaType.HasField(field, requestContext))
            {
                var enumOrConstantValue = constantVisitor.Visit(context);
                if (enumOrConstantValue == null)
                    throw new EntityGraphQLCompilerException($"Field {field} not found on type {schemaType.Name}");
                return enumOrConstantValue;
            }
<<<<<<< HEAD
            var gqlField = schemaProvider.GetActualField(schemaType.Name, field, requestContext);
            var exp = gqlField.GetExpression(gqlField.Resolve!, currentContext, null, new Dictionary<string, Expression>(), false);
=======
            var gqlField = schemaType.GetField(field, requestContext);
            var exp = gqlField.GetExpression(currentContext, null);
            if (exp == null)
                throw new EntityGraphQLCompilerException($"Error compiling field {field} on type {schemaType.Name}");
>>>>>>> 9c4f5d1b
            return exp;
        }

        public override ExpressionResult VisitConstant(EntityQLParser.ConstantContext context)
        {
            var result = constantVisitor.VisitConstant(context);
            if (result == null)
                throw new EntityGraphQLCompilerException($"Could not compile constant {context.GetText()}");
            return result;
        }


        public override ExpressionResult VisitIfThenElse(EntityQLParser.IfThenElseContext context)
        {
            return (ExpressionResult)Expression.Condition(CheckConditionalTest(Visit(context.test)), Visit(context.ifTrue), Visit(context.ifFalse));
        }

        public override ExpressionResult VisitIfThenElseInline(EntityQLParser.IfThenElseInlineContext context)
        {
            return (ExpressionResult)Expression.Condition(CheckConditionalTest(Visit(context.test)), Visit(context.ifTrue), Visit(context.ifFalse));
        }

        public override ExpressionResult VisitCall(EntityQLParser.CallContext context)
        {
            if (currentContext == null)
                throw new EntityGraphQLCompilerException("CurrentContext is null");

            var method = context.method.GetText();
            if (!methodProvider.EntityTypeHasMethod(currentContext.Type, method))
            {
                throw new EntityGraphQLCompilerException($"Method '{method}' not found on current context '{currentContext.Type.Name}'");
            }
            // Keep the current context
            var outerContext = currentContext;
            // some methods might have a different inner context (IEnumerable etc)
            var methodArgContext = methodProvider.GetMethodContext(currentContext, method);
            currentContext = (ExpressionResult)methodArgContext;
            // Compile the arguments with the new context
            var args = context.arguments?.children.Select(c => Visit(c)).ToList();
            // build our method call
            var call = (ExpressionResult)methodProvider.MakeCall(outerContext, methodArgContext, method, args?.Select(e => e.Expression));
            currentContext = call;
            return call;
        }

        public override ExpressionResult VisitArgs(EntityQLParser.ArgsContext context)
        {
            return VisitChildren(context);
        }

        /// Implements rules about comparing non-matching types.
        /// Nullable vs. non-nullable - the non-nullable gets converted to nullable
        /// int vs. uint - the uint gets down cast to int
        /// more to come...
        private ExpressionResult ConvertLeftOrRight(ExpressionType op, ExpressionResult left, ExpressionResult right)
        {
            if (left.Type.IsNullableType() && !right.Type.IsNullableType())
                right = (ExpressionResult)Expression.Convert(right, left.Type);
            else if (right.Type.IsNullableType() && !left.Type.IsNullableType())
                left = (ExpressionResult)Expression.Convert(left, right.Type);

            else if (left.Type == typeof(int) && (right.Type == typeof(uint) || right.Type == typeof(Int16) || right.Type == typeof(Int64) || right.Type == typeof(UInt16) || right.Type == typeof(UInt64)))
                right = (ExpressionResult)Expression.Convert(right, left.Type);
            else if (left.Type == typeof(uint) && (right.Type == typeof(int) || right.Type == typeof(Int16) || right.Type == typeof(Int64) || right.Type == typeof(UInt16) || right.Type == typeof(UInt64)))
                left = (ExpressionResult)Expression.Convert(left, right.Type);

            return (ExpressionResult)Expression.MakeBinary(op, left, right);
        }

        private Expression CheckConditionalTest(Expression test)
        {
            if (test.Type != typeof(bool))
                throw new EntityGraphQLCompilerException($"Expected boolean value in conditional test but found '{test}'");
            return test;
        }

        private ExpressionType MakeOperator(string op)
        {
            return op switch
            {
                "==" => ExpressionType.Equal,
                "+" => ExpressionType.Add,
                "-" => ExpressionType.Subtract,
                "/" => ExpressionType.Divide,
                "%" => ExpressionType.Modulo,
                "^" => ExpressionType.Power,
                "and" => ExpressionType.AndAlso,
                "&&" => ExpressionType.AndAlso,
                "*" => ExpressionType.Multiply,
                "or" => ExpressionType.OrElse,
                "||" => ExpressionType.OrElse,
                "<=" => ExpressionType.LessThanOrEqual,
                ">=" => ExpressionType.GreaterThanOrEqual,
                "<" => ExpressionType.LessThan,
                ">" => ExpressionType.GreaterThan,
                _ => throw new EntityGraphQLCompilerException($"Unsupported binary operator '{op}'"),
            };
        }
    }
}<|MERGE_RESOLUTION|>--- conflicted
+++ resolved
@@ -123,15 +123,8 @@
                     throw new EntityGraphQLCompilerException($"Field {field} not found on type {schemaType.Name}");
                 return enumOrConstantValue;
             }
-<<<<<<< HEAD
-            var gqlField = schemaProvider.GetActualField(schemaType.Name, field, requestContext);
+            var gqlField = schemaType.GetField(field, requestContext);
             var exp = gqlField.GetExpression(gqlField.Resolve!, currentContext, null, new Dictionary<string, Expression>(), false);
-=======
-            var gqlField = schemaType.GetField(field, requestContext);
-            var exp = gqlField.GetExpression(currentContext, null);
-            if (exp == null)
-                throw new EntityGraphQLCompilerException($"Error compiling field {field} on type {schemaType.Name}");
->>>>>>> 9c4f5d1b
             return exp;
         }
 
