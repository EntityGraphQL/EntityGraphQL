using System;
using System.Linq;
using System.Linq.Expressions;
using EntityQL.Grammer;
using EntityGraphQL.Extensions;
using EntityGraphQL.Schema;
using System.Collections.Generic;

namespace EntityGraphQL.Compiler.EntityQuery
{
    internal class EntityQueryNodeVisitor : EntityQLBaseVisitor<ExpressionResult>
    {
        private readonly QueryRequestContext requestContext;
        private ExpressionResult? currentContext;
        private readonly ISchemaProvider? schemaProvider;
        private readonly IMethodProvider methodProvider;
        private readonly ConstantVisitor constantVisitor;

        public EntityQueryNodeVisitor(Expression? expression, ISchemaProvider? schemaProvider, IMethodProvider methodProvider, QueryRequestContext requestContext)
        {
            this.requestContext = requestContext;
            currentContext = expression == null ? null : new ExpressionResult(expression);
            this.schemaProvider = schemaProvider;
            this.methodProvider = methodProvider;
            this.constantVisitor = new ConstantVisitor(schemaProvider);
        }

        public override ExpressionResult VisitBinary(EntityQLParser.BinaryContext context)
        {
            var left = Visit(context.left);
            var right = Visit(context.right);
            var op = MakeOperator(context.op.GetText());
            // we may need to do some converting here
            if (left.Type != right.Type)
            {
                if (op == ExpressionType.Equal || op == ExpressionType.NotEqual)
                {
                    var result = DoObjectComparisonOnDifferentTypes(op, left, right);

                    if (result != null)
                        return result;
                }
                return ConvertLeftOrRight(op, left, right);
            }

            if (op == ExpressionType.Add && left.Type == typeof(string) && right.Type == typeof(string))
            {
                return (ExpressionResult)Expression.Call(null, typeof(string).GetMethod("Concat", new[] { typeof(string), typeof(string) }), left, right);
            }

            return (ExpressionResult)Expression.MakeBinary(op, left, right);
        }

        private ExpressionResult? DoObjectComparisonOnDifferentTypes(ExpressionType op, ExpressionResult left, ExpressionResult right)
        {
            var convertedToSameTypes = false;

            // leftGuid == 'asdasd' == null ? (Guid) null : new Guid('asdasdas'.ToString())
            // leftGuid == null
            if (left.Type == typeof(Guid) && right.Type != typeof(Guid))
            {
                right = ConvertToGuid(right);
                convertedToSameTypes = true;
            }
            else if (right.Type == typeof(Guid) && left.Type != typeof(Guid))
            {
                left = ConvertToGuid(left);
                convertedToSameTypes = true;
            }

            var result = convertedToSameTypes ? (ExpressionResult)Expression.MakeBinary(op, left, right) : null;
            return result;
        }

        private static ExpressionResult ConvertToGuid(ExpressionResult expression)
        {
            return (ExpressionResult)Expression.Call(typeof(Guid), "Parse", null, (ExpressionResult)Expression.Call(expression, typeof(object).GetMethod("ToString")));
        }

        public override ExpressionResult VisitExpr(EntityQLParser.ExprContext context)
        {
            var r = Visit(context.body);
            return r;
        }

        public override ExpressionResult VisitCallPath(EntityQLParser.CallPathContext context)
        {
            var startingContext = currentContext;
            ExpressionResult? exp = null;
            foreach (var child in context.children)
            {
                var r = Visit(child);
                if (r == null)
                    continue;

                if (exp != null)
                {
                    r.AddConstantParameters(exp.ConstantParameters);
                    r.AddServices(exp.Services);
                }
                exp = r;
                currentContext = exp;
            }
            currentContext = startingContext;
            if (exp == null)
                throw new EntityGraphQLCompilerException($"Could not compile expression for {context.GetText()}");
            return exp;
        }

        public override ExpressionResult VisitIdentity(EntityQLParser.IdentityContext context)
        {
            if (schemaProvider == null)
                throw new EntityGraphQLCompilerException("SchemaProvider is null");
            if (currentContext == null)
                throw new EntityGraphQLCompilerException("CurrentContext is null");

            var field = context.GetText();
            var schemaType = schemaProvider.GetSchemaType(currentContext.Type, requestContext);
            if (!schemaType.HasField(field, requestContext))
            {
                var enumOrConstantValue = constantVisitor.Visit(context);
                if (enumOrConstantValue == null)
                    throw new EntityGraphQLCompilerException($"Field {field} not found on type {schemaType.Name}");
                return enumOrConstantValue;
            }
<<<<<<< HEAD
            var gqlField = schemaType.GetField(field, requestContext);
            var exp = gqlField.GetExpression(gqlField.Resolve!, currentContext, null, new Dictionary<string, object>(), null, null, false);
=======
            var gqlField = schemaProvider.GetActualField(schemaType.Name, field, requestContext);
            var exp = gqlField.GetExpression(gqlField.Resolve, currentContext, null, null, null, false);
>>>>>>> df698d17
            return exp;
        }

        public override ExpressionResult VisitConstant(EntityQLParser.ConstantContext context)
        {
            var result = constantVisitor.VisitConstant(context);
            if (result == null)
                throw new EntityGraphQLCompilerException($"Could not compile constant {context.GetText()}");
            return result;
        }


        public override ExpressionResult VisitIfThenElse(EntityQLParser.IfThenElseContext context)
        {
            return (ExpressionResult)Expression.Condition(CheckConditionalTest(Visit(context.test)), Visit(context.ifTrue), Visit(context.ifFalse));
        }

        public override ExpressionResult VisitIfThenElseInline(EntityQLParser.IfThenElseInlineContext context)
        {
            return (ExpressionResult)Expression.Condition(CheckConditionalTest(Visit(context.test)), Visit(context.ifTrue), Visit(context.ifFalse));
        }

        public override ExpressionResult VisitCall(EntityQLParser.CallContext context)
        {
            if (currentContext == null)
                throw new EntityGraphQLCompilerException("CurrentContext is null");

            var method = context.method.GetText();
            if (!methodProvider.EntityTypeHasMethod(currentContext.Type, method))
            {
                throw new EntityGraphQLCompilerException($"Method '{method}' not found on current context '{currentContext.Type.Name}'");
            }
            // Keep the current context
            var outerContext = currentContext;
            // some methods might have a different inner context (IEnumerable etc)
            var methodArgContext = methodProvider.GetMethodContext(currentContext, method);
            currentContext = (ExpressionResult)methodArgContext;
            // Compile the arguments with the new context
            var args = context.arguments?.children.Select(c => Visit(c)).ToList();
            // build our method call
            var call = (ExpressionResult)methodProvider.MakeCall(outerContext, methodArgContext, method, args?.Select(e => e.Expression));
            currentContext = call;
            return call;
        }

        public override ExpressionResult VisitArgs(EntityQLParser.ArgsContext context)
        {
            return VisitChildren(context);
        }

        /// Implements rules about comparing non-matching types.
        /// Nullable vs. non-nullable - the non-nullable gets converted to nullable
        /// int vs. uint - the uint gets down cast to int
        /// more to come...
        private ExpressionResult ConvertLeftOrRight(ExpressionType op, ExpressionResult left, ExpressionResult right)
        {
            if (left.Type.IsNullableType() && !right.Type.IsNullableType())
                right = (ExpressionResult)Expression.Convert(right, left.Type);
            else if (right.Type.IsNullableType() && !left.Type.IsNullableType())
                left = (ExpressionResult)Expression.Convert(left, right.Type);

            else if (left.Type == typeof(int) && (right.Type == typeof(uint) || right.Type == typeof(Int16) || right.Type == typeof(Int64) || right.Type == typeof(UInt16) || right.Type == typeof(UInt64)))
                right = (ExpressionResult)Expression.Convert(right, left.Type);
            else if (left.Type == typeof(uint) && (right.Type == typeof(int) || right.Type == typeof(Int16) || right.Type == typeof(Int64) || right.Type == typeof(UInt16) || right.Type == typeof(UInt64)))
                left = (ExpressionResult)Expression.Convert(left, right.Type);

            return (ExpressionResult)Expression.MakeBinary(op, left, right);
        }

        private Expression CheckConditionalTest(Expression test)
        {
            if (test.Type != typeof(bool))
                throw new EntityGraphQLCompilerException($"Expected boolean value in conditional test but found '{test}'");
            return test;
        }

        private ExpressionType MakeOperator(string op)
        {
            return op switch
            {
                "==" => ExpressionType.Equal,
                "+" => ExpressionType.Add,
                "-" => ExpressionType.Subtract,
                "/" => ExpressionType.Divide,
                "%" => ExpressionType.Modulo,
                "^" => ExpressionType.Power,
                "and" => ExpressionType.AndAlso,
                "&&" => ExpressionType.AndAlso,
                "*" => ExpressionType.Multiply,
                "or" => ExpressionType.OrElse,
                "||" => ExpressionType.OrElse,
                "<=" => ExpressionType.LessThanOrEqual,
                ">=" => ExpressionType.GreaterThanOrEqual,
                "<" => ExpressionType.LessThan,
                ">" => ExpressionType.GreaterThan,
                _ => throw new EntityGraphQLCompilerException($"Unsupported binary operator '{op}'"),
            };
        }
    }
}<|MERGE_RESOLUTION|>--- conflicted
+++ resolved
@@ -123,13 +123,8 @@
                     throw new EntityGraphQLCompilerException($"Field {field} not found on type {schemaType.Name}");
                 return enumOrConstantValue;
             }
-<<<<<<< HEAD
             var gqlField = schemaType.GetField(field, requestContext);
-            var exp = gqlField.GetExpression(gqlField.Resolve!, currentContext, null, new Dictionary<string, object>(), null, null, false);
-=======
-            var gqlField = schemaProvider.GetActualField(schemaType.Name, field, requestContext);
-            var exp = gqlField.GetExpression(gqlField.Resolve, currentContext, null, null, null, false);
->>>>>>> df698d17
+            var exp = gqlField.GetExpression(gqlField.Resolve!, currentContext, null, null, new Dictionary<string, object>(), null, null, false);
             return exp;
         }
 
