--- conflicted
+++ resolved
@@ -109,11 +109,7 @@
                     if (mutationType.ReturnType.IsList)
                     {
                         // nulls are not known until mutation is executed. Will be handled in GraphQLMutationStatement
-<<<<<<< HEAD
-                        var newSelect = new GraphQLListSelectionField(actualField.Extensions, resultName, (ParameterExpression)select.NextFieldContext!, select.RootParameter, select.RootParameter!, context);
-=======
-                        var newSelect = new GraphQLListSelectionField(actualField, actualField.Extensions, resultName, (ParameterExpression)select.NextFieldContext, select.RootParameter, select.RootParameter, context, args);
->>>>>>> ab2e702b
+                        var newSelect = new GraphQLListSelectionField(actualField, actualField.Extensions, resultName, (ParameterExpression)select.NextFieldContext!, select.RootParameter, select.RootParameter!, context, args);
                         foreach (var queryField in select.QueryFields)
                         {
                             newSelect.AddField(queryField);
@@ -129,21 +125,15 @@
                 BaseGraphQLField? fieldResult = null;
                 var resultName = alias ?? actualField.Name;
 
-<<<<<<< HEAD
-                var nodeExpression = actualField.GetExpression(context.NextFieldContext, args);
-                if (nodeExpression == null)
-                    throw new EntityGraphQLCompilerException($"Could not get expression for field {actualField.Name}");
-=======
                 var nodeExpression = actualField.Resolve;
->>>>>>> ab2e702b
 
                 if (node.SelectionSet != null)
                 {
-                    fieldResult = ParseFieldSelect(nodeExpression, actualField, resultName, context, node.SelectionSet, args);
+                    fieldResult = ParseFieldSelect(nodeExpression!, actualField, resultName, context, node.SelectionSet, args);
                 }
                 else
                 {
-                    fieldResult = new GraphQLScalarField((Field)actualField, actualField.Extensions, resultName, nodeExpression, context.NextFieldContext as ParameterExpression ?? context.RootParameter, context, args);
+                    fieldResult = new GraphQLScalarField((Field)actualField, actualField.Extensions, resultName, nodeExpression!, context.NextFieldContext as ParameterExpression ?? context.RootParameter, context, args);
                 }
 
                 if (node.Directives?.Any() == true)
@@ -157,11 +147,7 @@
             }
         }
 
-<<<<<<< HEAD
-        public BaseGraphQLQueryField ParseFieldSelect(Expression fieldExp, IField fieldContext, string name, IGraphQLNode? context, SelectionSetNode selection)
-=======
-        public BaseGraphQLQueryField ParseFieldSelect(Expression fieldExp, IField fieldContext, string name, IGraphQLNode context, SelectionSetNode selection, Dictionary<string, Expression> arguments)
->>>>>>> ab2e702b
+        public BaseGraphQLQueryField ParseFieldSelect(Expression fieldExp, IField fieldContext, string name, IGraphQLNode context, SelectionSetNode selection, Dictionary<string, Expression>? arguments)
         {
             if (fieldContext.ReturnType.IsList)
             {
@@ -180,13 +166,8 @@
                 var item1 = listExp.Item1;
                 var returnType = schemaProvider.GetSchemaTypeForDotnetType(item1.Type.GetEnumerableOrArrayType()!);
                 // TODO this doubles the field visit
-<<<<<<< HEAD
-                var collectionNode = BuildDynamicSelectOnCollection(fieldContext, item1, returnType, name, context, selection);
+                var collectionNode = BuildDynamicSelectOnCollection(fieldContext, item1, returnType, name, context, selection, arguments);
                 return new GraphQLCollectionToSingleField(collectionNode, graphQLNode, listExp.Item2!);
-=======
-                var collectionNode = BuildDynamicSelectOnCollection(fieldContext, item1, returnType, name, context, selection, arguments);
-                return new GraphQLCollectionToSingleField(collectionNode, graphQLNode, listExp.Item2);
->>>>>>> ab2e702b
             }
             return graphQLNode;
         }
@@ -195,11 +176,7 @@
         /// Given a syntax of someCollection { fields, to, selection, from, object }
         /// it will build a select assuming 'someCollection' is an IEnumerable
         /// </summary>
-<<<<<<< HEAD
-        private GraphQLListSelectionField BuildDynamicSelectOnCollection(IField actualField, Expression nodeExpression, ISchemaType returnType, string resultName, IGraphQLNode? context, SelectionSetNode selection)
-=======
-        private GraphQLListSelectionField BuildDynamicSelectOnCollection(IField actualField, Expression nodeExpression, ISchemaType returnType, string resultName, IGraphQLNode context, SelectionSetNode selection, Dictionary<string, Expression> arguments)
->>>>>>> ab2e702b
+        private GraphQLListSelectionField BuildDynamicSelectOnCollection(IField actualField, Expression nodeExpression, ISchemaType returnType, string resultName, IGraphQLNode context, SelectionSetNode selection, Dictionary<string, Expression>? arguments)
         {
             if (context == null)
                 throw new EntityGraphQLCompilerException("context should not be null building select on collection");
@@ -222,19 +199,9 @@
         /// <param name="context"></param>
         /// <param name="selectContext"></param>
         /// <returns></returns>
-<<<<<<< HEAD
-        private GraphQLObjectProjectionField BuildDynamicSelectForObjectGraph(IField actualField, Expression nodeExpression, IGraphQLNode? context, string name, SelectionSetNode selection)
-        {
-            if (context == null)
-                throw new EntityGraphQLCompilerException("context should not be null visiting field");
-            if (context.NextFieldContext == null && context.RootParameter == null)
-                throw new EntityGraphQLCompilerException("context.NextFieldContext and context.RootParameter should not be null visiting field");
-            var graphQLNode = new GraphQLObjectProjectionField(actualField.Extensions, name, nodeExpression, (context.NextFieldContext as ParameterExpression ?? context.RootParameter)!, context);
-=======
-        private GraphQLObjectProjectionField BuildDynamicSelectForObjectGraph(IField actualField, Expression nodeExpression, IGraphQLNode context, string name, SelectionSetNode selection, Dictionary<string, Expression> arguments)
-        {
-            var graphQLNode = new GraphQLObjectProjectionField(actualField, actualField.Extensions, name, nodeExpression, context.NextFieldContext as ParameterExpression ?? context.RootParameter, context, arguments);
->>>>>>> ab2e702b
+        private GraphQLObjectProjectionField BuildDynamicSelectForObjectGraph(IField actualField, Expression nodeExpression, IGraphQLNode context, string name, SelectionSetNode selection, Dictionary<string, Expression>? arguments)
+        {
+            var graphQLNode = new GraphQLObjectProjectionField(actualField, actualField.Extensions, name, nodeExpression, context.NextFieldContext as ParameterExpression ?? context.RootParameter!, context, arguments);
 
             base.VisitSelectionSet(selection, graphQLNode);
 
