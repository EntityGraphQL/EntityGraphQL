<Project Sdk="Microsoft.NET.Sdk">
  <PropertyGroup>
    <!-- <TargetFrameworks>net6.0;netstandard2.1</TargetFrameworks> -->
    <TargetFramework>netstandard2.1</TargetFramework>
    <LangVersion>10.0</LangVersion>
    <AssemblyName>EntityGraphQL</AssemblyName>
    <PackageId>EntityGraphQL</PackageId>
<<<<<<< HEAD
    <PackageVersion>2.3.2</PackageVersion>
=======
    <PackageVersion>3.0.0</PackageVersion>
>>>>>>> 2e0e740c
    <Description>A GraphQL library for .NET Core. Compiles queries into .NET Expressions (LinqProvider) for runtime execution against object graphs. E.g. against an ORM data model (EntityFramework or others) or just an in-memory object.</Description>
    <Authors>Luke Murray</Authors>
    <PackageProjectUrl>https://github.com/lukemurray/EntityGraphQL</PackageProjectUrl>
    <RepositoryUrl>https://github.com/lukemurray/EntityGraphQL</RepositoryUrl>
    <PackageTags>GraphQL;data query;expression;language</PackageTags>
    <TreatWarningsAsErrors>true</TreatWarningsAsErrors>
    <PackageLicenseExpression>MIT</PackageLicenseExpression>
    <AllowUnsafeBlocks>true</AllowUnsafeBlocks>
    <PackageReadmeFile>README.md</PackageReadmeFile>
    <Nullable>enable</Nullable>
  </PropertyGroup>
  <ItemGroup>
    <PackageReference Include="Antlr4" Version="4.6.6" />
    <PackageReference Include="Antlr4.Runtime" Version="4.6.6" />
    <PackageReference Include="Humanizer.Core" Version="2.14.1" />
    <PackageReference Include="System.Text.Json" Version="6.0.3" />
    <PackageReference Include="Microsoft.CSharp" Version="4.7.0" />
    <PackageReference Include="System.ComponentModel.Annotations" Version="5.0.0" />
    <PackageReference Include="System.Runtime.Caching" Version="6.0.0" />
    <PackageReference Include="Microsoft.Extensions.Logging.Abstractions" Version="6.0.1" />
    <PackageReference Include="Microsoft.Extensions.DependencyInjection.Abstractions" Version="6.0.0" />
    <PackageReference Include="HotChocolate.Language" Version="12.7.0" />
  </ItemGroup>
  <ItemGroup>
    <None Include="../../README.md" Pack="true" PackagePath="" />
  </ItemGroup>
  <ItemGroup>
    <Antlr4 Update="Compiler/Grammer/EntityQL.g4">
      <Generator>MSBuild:Compile</Generator>
      <CustomToolNamespace>EntityQL.Grammer</CustomToolNamespace>
      <Listener>false</Listener>
      <Visitor>True</Visitor>
    </Antlr4>
  </ItemGroup>
</Project><|MERGE_RESOLUTION|>--- conflicted
+++ resolved
@@ -5,11 +5,7 @@
     <LangVersion>10.0</LangVersion>
     <AssemblyName>EntityGraphQL</AssemblyName>
     <PackageId>EntityGraphQL</PackageId>
-<<<<<<< HEAD
-    <PackageVersion>2.3.2</PackageVersion>
-=======
     <PackageVersion>3.0.0</PackageVersion>
->>>>>>> 2e0e740c
     <Description>A GraphQL library for .NET Core. Compiles queries into .NET Expressions (LinqProvider) for runtime execution against object graphs. E.g. against an ORM data model (EntityFramework or others) or just an in-memory object.</Description>
     <Authors>Luke Murray</Authors>
     <PackageProjectUrl>https://github.com/lukemurray/EntityGraphQL</PackageProjectUrl>
