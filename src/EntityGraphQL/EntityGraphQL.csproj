<Project Sdk="Microsoft.NET.Sdk">
  <PropertyGroup>
    <TargetFrameworks>netstandard2.1;net6.0</TargetFrameworks>
    <LangVersion>11.0</LangVersion>
    <AssemblyName>EntityGraphQL</AssemblyName>
    <PackageId>EntityGraphQL</PackageId>
<<<<<<< HEAD
    <PackageVersion>5.1.0</PackageVersion>
=======
    <PackageVersion>5.2.0-beta1</PackageVersion>
>>>>>>> 9633fab8
    <Description>A GraphQL library for .NET Core. Compiles queries into .NET Expressions (LinqProvider) for runtime execution against object graphs. E.g. against an ORM data model (EntityFramework or others) or just an in-memory object.</Description>
    <Authors>Luke Murray</Authors>
    <PackageProjectUrl>https://github.com/lukemurray/EntityGraphQL</PackageProjectUrl>
    <RepositoryUrl>https://github.com/lukemurray/EntityGraphQL</RepositoryUrl>
    <PackageTags>GraphQL;data query;expression;language</PackageTags>
    <TreatWarningsAsErrors>true</TreatWarningsAsErrors>
    <PackageLicenseExpression>MIT</PackageLicenseExpression>
    <AllowUnsafeBlocks>true</AllowUnsafeBlocks>
    <PackageReadmeFile>README.md</PackageReadmeFile>
    <Nullable>enable</Nullable>
    <AnalysisMode>Recommended</AnalysisMode>
    <EnforceCodeStyleInBuild>true</EnforceCodeStyleInBuild>
  </PropertyGroup>
  <ItemGroup>
    <PackageReference Include="Antlr4BuildTasks" Version="12.3.0" PrivateAssets="all" />
    <PackageReference Include="Antlr4.Runtime.Standard" Version="4.13.1" />
    <PackageReference Include="Humanizer.Core" Version="2.14.1" />
    <PackageReference Include="System.Runtime.Caching" Version="6.0.0" />
    <PackageReference Include="Microsoft.Extensions.Logging.Abstractions" Version="6.0.4" />
    <PackageReference Include="Microsoft.Extensions.DependencyInjection.Abstractions" Version="6.0.0" />
    <PackageReference Include="HotChocolate.Language" Version="13.5.1" />
  </ItemGroup>
  <ItemGroup Condition="'$(TargetFramework)' == 'netstandard2.1'">
    <PackageReference Include="System.Text.Json" Version="6.0.8" />
    <PackageReference Include="Microsoft.CSharp" Version="4.7.0" />
    <PackageReference Include="System.ComponentModel.Annotations" Version="5.0.0" />
  </ItemGroup>
  <ItemGroup>
    <None Include="../../README.md" Pack="true" PackagePath="" />
  </ItemGroup>
  <ItemGroup>
    <Antlr4 Include="Compiler/Grammer/EntityQL.g4">
      <Package>EntityQL.Grammer</Package>
      <Listener>false</Listener>
      <Visitor>True</Visitor>
      <JavaExec>/usr/bin/java</JavaExec>
    </Antlr4>
  </ItemGroup>
</Project><|MERGE_RESOLUTION|>--- conflicted
+++ resolved
@@ -4,11 +4,7 @@
     <LangVersion>11.0</LangVersion>
     <AssemblyName>EntityGraphQL</AssemblyName>
     <PackageId>EntityGraphQL</PackageId>
-<<<<<<< HEAD
-    <PackageVersion>5.1.0</PackageVersion>
-=======
     <PackageVersion>5.2.0-beta1</PackageVersion>
->>>>>>> 9633fab8
     <Description>A GraphQL library for .NET Core. Compiles queries into .NET Expressions (LinqProvider) for runtime execution against object graphs. E.g. against an ORM data model (EntityFramework or others) or just an in-memory object.</Description>
     <Authors>Luke Murray</Authors>
     <PackageProjectUrl>https://github.com/lukemurray/EntityGraphQL</PackageProjectUrl>
