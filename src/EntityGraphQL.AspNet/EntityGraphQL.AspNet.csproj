--- conflicted
+++ resolved
@@ -1,33 +1,29 @@
-<Project Sdk="Microsoft.NET.Sdk" ToolsVersion="Current">
-
-  <PropertyGroup>
-    <TargetFrameworks>net6.0;net7.0</TargetFrameworks>
-    <AssemblyName>EntityGraphQL.AspNet</AssemblyName>
-    <PackageId>EntityGraphQL.AspNet</PackageId>
-<<<<<<< HEAD
-    <PackageVersion>5.1.0</PackageVersion>
-=======
-    <PackageVersion>5.2.0-beta1</PackageVersion>
->>>>>>> 9633fab8
-    <Description>Contains ASP.NET extensions and middleware for EntityGraphQL</Description>
-    <Authors>Luke Murray</Authors>
-    <PackageProjectUrl>https://github.com/lukemurray/EntityGraphQL</PackageProjectUrl>
-    <RepositoryUrl>https://github.com/lukemurray/EntityGraphQL</RepositoryUrl>
-    <PackageTags>GraphQL;EntityGraphQL;asp.net</PackageTags>
-    <TreatWarningsAsErrors>true</TreatWarningsAsErrors>
-    <PackageLicenseExpression>MIT</PackageLicenseExpression>
-    <PackageReadmeFile>README.md</PackageReadmeFile>
-    <Nullable>enable</Nullable>
-    <AnalysisMode>Recommended</AnalysisMode>
-    <EnforceCodeStyleInBuild>true</EnforceCodeStyleInBuild>
-  </PropertyGroup>
-
-  <ItemGroup>
-    <FrameworkReference Include="Microsoft.AspNetCore.App" />
-  </ItemGroup>
-
-  <ItemGroup>
-    <None Include="../../README.md" Pack="true" PackagePath=""/>
-    <ProjectReference Include="../EntityGraphQL/EntityGraphQL.csproj" />
-  </ItemGroup>
-</Project>
+<Project Sdk="Microsoft.NET.Sdk" ToolsVersion="Current">
+
+  <PropertyGroup>
+    <TargetFrameworks>net6.0;net7.0</TargetFrameworks>
+    <AssemblyName>EntityGraphQL.AspNet</AssemblyName>
+    <PackageId>EntityGraphQL.AspNet</PackageId>
+    <PackageVersion>5.2.0-beta1</PackageVersion>
+    <Description>Contains ASP.NET extensions and middleware for EntityGraphQL</Description>
+    <Authors>Luke Murray</Authors>
+    <PackageProjectUrl>https://github.com/lukemurray/EntityGraphQL</PackageProjectUrl>
+    <RepositoryUrl>https://github.com/lukemurray/EntityGraphQL</RepositoryUrl>
+    <PackageTags>GraphQL;EntityGraphQL;asp.net</PackageTags>
+    <TreatWarningsAsErrors>true</TreatWarningsAsErrors>
+    <PackageLicenseExpression>MIT</PackageLicenseExpression>
+    <PackageReadmeFile>README.md</PackageReadmeFile>
+    <Nullable>enable</Nullable>
+    <AnalysisMode>Recommended</AnalysisMode>
+    <EnforceCodeStyleInBuild>true</EnforceCodeStyleInBuild>
+  </PropertyGroup>
+
+  <ItemGroup>
+    <FrameworkReference Include="Microsoft.AspNetCore.App" />
+  </ItemGroup>
+
+  <ItemGroup>
+    <None Include="../../README.md" Pack="true" PackagePath=""/>
+    <ProjectReference Include="../EntityGraphQL/EntityGraphQL.csproj" />
+  </ItemGroup>
+</Project>