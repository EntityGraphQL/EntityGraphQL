--- conflicted
+++ resolved
@@ -1,4 +1,4 @@
-# 2.0.0-beta3
+# 2.0.0-beta5
 
 Breaking changes
 
@@ -36,7 +36,6 @@
 Fixes
 
 - Fix - Paging field extensions are now thread safe to support multiple different queries being run on the same field at the same time
-<<<<<<< HEAD
 - Fix #101 - allow custom de/serialization of incoming requests and outgoing responses, via. services `IGraphQLRequestDeserializer` & `IGraphQLResponseSerializer`.
   - _Note that the objects created in the resulting `QueryResult` have fields named like the fields in the schema which is controlled by the `fieldNamer` function provided to the `SchemaProvider` which defaults to GraphQL "standard" (fields camelCase, types PascalCase)_
 - Fix field name looks up that were not using the `fieldNamer` function in `SchemaProvider`
@@ -45,9 +44,7 @@
 - Fix #89 - Remove JSON.NET dependency - please make sure any `QueryRequest.Variables` do not have `JObject`s in there. Deserialize them to `Dictionary<string, object>`
 - Fix #72 - Handling dictionaries introspection - note it will try to create a scalar type `KeyValuePair<T1, T2>` in the schema by default
 - Fix handling argument types of unsigned short/int/long
-=======
 - Fix issue parsing float/double argument values
->>>>>>> 2f8aaa75
 
 # 1.2.1
 
