--- conflicted
+++ resolved
@@ -1,9 +1,3 @@
-<<<<<<< HEAD
-# 4.3.1
-
-## Fixes
-- Fix issue using the `OneOf` directive with `ArgumentHelper.Required<T>()` in a query field argument.
-=======
 # 5.2.0
 
 ## Changes
@@ -157,7 +151,12 @@
 - `ExecutionOptions` passed into `IApplicationBuilder.UseGraphQLWebSockets()` are now used when executing the queries for the subscription
 - #284 - Support generic class types as mutation arguments. `MyClass<OtherClass>` will become `input MyClassOtherClass {}`
 - #302 - Fix issue where using service fields with `IQueryable`/`DbContext` fields
->>>>>>> d1452b10
+
+# 4.3.1
+
+## Fixes
+
+- Fix issue using the `OneOf` directive with `ArgumentHelper.Required<T>()` in a query field argument.
 
 # 4.3.0
 
