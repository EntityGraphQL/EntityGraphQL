# 2.0.0-beta2

Breaking changes

- Interface for Field Extensions now are passed a flag telling the extension if this is pre or post the call with service fields
<<<<<<< HEAD
- Fix #89 - Remove JSON.NET dependency - please make sure any `QueryRequest.Variables` do not have `JObject`s in there. Deserialize them to `Dictionary<string, object>`
- `services.AddGraphQLSchema` adopts a more ASP.NET style `options` callback overload to configure the creation of the schema
- `MapGraphQL` implementation now returns `400` Bad Request status code if the query results contains errors, as a bad query was sent

Clean up on the schema building APIs to make them more consistent, documented and concise

- Clean up of `SchemaType` APIs to add/replace/remove fields.
- Remove `SchemaProvider.Add/ReplaceField` methods.
  - Use `SchemaProvider.Query().Add/ReplaceField()` or `SchemaProvider.UpdateQuery(queryType => {})` to make changes to the root Query type in the schema
- Additions to the `Field` API to add more uncommon functionality to chaining methods
- Remove `SchemaProvider.UpdateQueryType()`, use `SchemaProvider.UpdateQuery(type => {})`
- Remove `SchemaProvider.TypeHasField()`
- Remove `SchemaProvider.GetQueryFields()` - use `SchemaProvider.Query.GetFields()`
- Renamed `GetGraphQLSchema()` to `ToGraphQLSchemaString()`
- Renamed `AddMutationFrom()` to `AddMutationsFrom()`
- Removed Obsolete methods:
  - `RequiresAllClaims` replaced by `RequiresAllRoles`
  - `RequiresAnyClaim` replaced by `RequiresAnyRole`
  - `ExecuteQuery` replaced by `ExecuteRequest`
  - `ExecuteQueryAsync` replaced by `ExecuteRequestAsync`
=======
- `GetExpression` in Field Extensions are passed the parent IGraphQLNode - useful when your extension changed the original shape of the object graph, like the paging extensions
>>>>>>> df698d17

Other changes

- Fix - Paging field extensions are now thread safe to support multiple different queries being run on the same field at the same time
- Fix #101 - allow custom de/serialization of incoming requests and outgoing responses, via. services `IGraphQLRequestDeserializer` & `IGraphQLResponseSerializer`.
  - _Note that the objects created in the resulting `QueryResult` have fields named like the fields in the schema which is controlled by the `fieldNamer` function provided to the `SchemaProvider` which defaults to GraphQL "standard" (fields camelCase, types PascalCase)_
- Fix field name looks up that were not using the `fieldNamer` function in `SchemaProvider`
- Fix bug where compiler would loop through all available arguments even if it already found the matching type
- Fix argument types of unsigned short/int/long
- Fix #89 - Remove JSON.NET dependency - please make sure any `QueryRequest.Variables` do not have `JObject`s in there. Deserialize them to `Dictionary<string, object>`
- Fix #72 - Handling dictionaries introspection - note it will try to create a scalar type `KeyValuePair<T1, T2>` in the schema by default
- Fix handling argument types of unsigned short/int/long
- Better support for nested objects in `QueryVariables`
- Small performance enhancements when building internal types

# 1.2.1

- Fix #99 issue using the MapGraphQL() extension method

# 1.2.0

- New option to disable introspection. Use `introspectionEnabled` parameter when creating `SchemaProvider`. Defaults to `true`.

# 1.1.2

- Fix #96 - processing int/long/short as list arguments in mutations - thanks @pierrebelin

# 1.1.1

- Fix #92 - error processing mutation arguments that are lists/arrays

# 1.1.0

- Authorization now supports using ASP.NET policies from the `EntityGraphQL.AspNet` package
  - `IAuthorizationService` is resolved to check authorization and needs to be registered
  - `[Authorize]` attribute can be used instead of the `[GraphQLAuthorize]` attribute when using `EntityGraphQL.AspNet`
- Fix - `RequiredAttribute` results in the field being not null in the generated GraphQL Schema
- Fix - Schema introspection was incorrectly returning `__typename` for Enums
- `UseConnectionPagingAttribute` takes optional arguments for default page size and max page size
- `UseOffsetPagingAttribute` takes optional arguments for default page size and max page size
- `EntityGraphQL.AspNet` now uses System.Text.Json for de/serialization internally. It still supports JSON.NET objects in the variable object (as well as System.Text.Json types)
- Fix #19 - you can mark fields (including mutations) as deprecated using the dotnet `[Obsolete]` attribute or the `IField.Deprecate(reason)` method in the schema building
- Fix #88 - If an argument is marked as required and not provided in the query request an error is raised. Mark arguments optional via the API, or make it a nullable type or give it a default value
- Query used in ConnectionPaging now resolves itself using `.ToList()`

## Obsolete - will be removed 2.x

- `RequireAnyClaim()` & `RequireAllClaims()`. Use `RequireAnyRole()` & `RequireAllRoles()` as the `ClaimTypes.Role` was used previously and this change makes it explicit
- `schema.ExecuteQueryAsync/ExecuteQuery(QueryRequest, TContextType, IServiceProvider, ClaimsIdentity, ExecutionOptions)`. Use the `ExecuteRequest`/`ExecuteRequestAsync` methods that take the full `ClaimsPrincipal` as we now support authorization with policies

# 1.0.3

- Fix #86. Mutations not correctly checking required authorization on the mutation field directly

# 1.0.2

- Fix - `RequiredAttribute` results in the field being not null in the generated GraphQL Schema
- Fix issue with expressions failing in a high throughput, threaded use case (heavily hit API)

# 1.0.1

- Fix issue passing optional enum arguments

# 1.0.0

- New extension methods to ease adding your schema to the service collection. See docs - `services.AddGraphQLSchema<DemoContext>(options => {})`
- New package EntityGraphQL.AspNet with extensions to easily expose a graphql endpoint with `MapGraphQL<T>()`.

```c#
app.UseEndpoints(endpoints =>
{
    endpoints.MapGraphQL<DemoContext>();
});
```

- Fix issue reconnecting from a service field to the context
- Fix issue when execution is split across non service fields and then with service fields and the first result is null
- Fix issue using Connection/Offset paging on collection fields that were not on the query root
- Fix issue using Connection/Offset paging on collection fields that have service fields
- Option to add default sort when using `UseSort()` field extension

# 0.70.0

- Introduction of fields extensions to encapsulate common field logic and apply it to many fields. See update [docs](https://entitygraphql.github.io). New built in field extensions
  - `UseConnectionPaging()` which when applied to a collection field modifies the field to implement the GraphQL Connection spec for paging data with metadata
  - `UseOffsetPaging()` which when applied to a collection field modifies the field to implement an offset style paging structure
  - `UseFilter()` which when applied to a collection adds a `filter` argument that takes an expression
  - `UseSort()` which when applied to a collection adds a `sort` arguments that takes fields to sort the collection by
- Replaced Antlr based GraphQL query lexer/parser with HotChocolate.Language Parser. Parsing of query documents is _much_ faster!
- You can now directly use lists (`[12,32]`, etc) and objects (`{name: "Frank"}`) as arguments in the query document. Although it is still recommended to use the `Variables` in the query
- Added benchmarks to help explore performance issues in expression building (What we do with expressions is fast, but found the Antlr Parser was slow)
- Directives now supported on fragment spreads

_Breaking changes_

- EntityGraphQL now targets netstandard2.1
- Some optional arguments in `ExecuteQuery` moved to an Options object

# 0.69.0

- New docs https://entitygraphql.github.io/introduction
- Added `SchemaProvider.UpdateType<T>(Action<SchemaType<T>> updateFunc)` to better help "contain" schema types. Instead of

```
schema.Type<MyType>().AddField(...);
schema.Type<MyType>().AddField(...);
schema.Type<MyType>().AddField(...);
```

we have

```
schema.UpdateType<MyType>(t => {
  t.AddField(...);
  t.AddField(...);
  t.AddField(...);
});
```

Similar for `SchemaProvider.AddType<T>(string name, string description, Action<SchemaType<T>> updateFunc)`

- You can pass a `ILogger<SchemaProvider<T>>` when creating a `SchemaProvider`. Exceptions etc. will be logged
- Added `Take<TSource>(this IQueryable<TSource> source, int? count)` that works on `IQueryable<T>` to support EF translation

_Breaking changes_

- EntityGraphQL now targets netstandard2.0
- Big refactor/clean - hopefully easier to follow the post Antlr (compiled graphql) output - see `GraphQL*Field` classes
- Support for dotnet Entity Framework Core 3.1+ when using other services in the schema (`WithService()`)
- Removed the `Where<TSource>(this IEnumerable<TSource> source, EntityQueryType<TSource> filter)` helper. Use the `WhereWhen` methods that support `EntityQueryType`

To support EF 3.x as a base schema context we now build and execute expressions in 2 stages. See the updated readme section How EntityGraphQL handles WithService().

# 0.68.1

- Update Humanizer.Core dependency which resolves issue with newer dotnet core

# 0.68.0

- Fix issue where `FieldNamer` was not being consistently used. Thanks @AnderssonPeter
- Make sure we include inner exceptions on errors. Thanks @AnderssonPeter
- Added string and long parsing for DateTime and DateTimeOffset. Thanks @GravlLift

# 0.67.0

- As per GraphQL spec commas are optional (previously EntityGraphQL expected them in field/mutation arguments)

_Breaking changes_

- errors property on query result should not be present on the response if there are no errors per the graphQL specification.

# 0.66.1

- Fix bug with using `WithService()` when you require the schema context service again to create a link between services

# 0.66.0

- When using services other than the schema context in fields (that return a single object not a Enumerable) the methods/services are no longer executed multiple times. (issue #36). Notes below
- When a string matches a date time it will be converted to a `DateTime` object. Useful when using the `ArgumentHelper.EntityQuery` for advanced filtering. Regex matches `"yyyy-MM-dd HH:mm:ss.fffffffzzz"`, `"yyyy-MM-dd HH:mm:ss"`, `"yyyy-MM-dd"` with the separator between date and time being either ` ` or `T`
- `EntityQueryCompiler` (used in `ArgumentHelper.EntityQuery`) supports Enums
- `fieldNamer` used in mutations too

_Breaking changes_

- Cleaning up the API. The optional `isNullable` argument is removed from the `AddField()` methods. Use `IsNullable(bool)` method on the `Field` class or the `[GraphQLNotNull]` attribute.
- Cleaning up the API. `fieldNamer` argument removed from methods in `SchemaProvider` and `SchemaType`. Pass in a `fieldNamer` func to the constructor of `SchemaProvider` which will be used when it is auto creating fields. If you pass it in via `SchemaBuilder.FromObject` it will set it on the `SchemaProvider` created.
- `AddCustomScalarType()` removed. Previously marked as obsolete. Use `AddScalarType()`

## Notes of services fix

If you build a field like so

```c#
schema.AddField("myField", ctx => WithService((IMyService srv) => srv.DoSomething(ctx)));

// Register the service with DI somewhere
public class MyService: IMyService {
  public SomeObject DoSomething(Context ctx)
  {
    // do something
    return data;
  }
}
```

With a query like

```gql
{
  myField { field1 field 2 }
}
```

We use to build an expression like so

```c#
srv.DoSomething(ctx) == null ? null : new {
  field1 = srv.DoSomething(ctx).field1,
  field2 = srv.DoSomething(ctx).field2
}
```

We now wrap this in a method call that only calls `DoSomething(ctx)` a single time Which looks like this

```c#
(ctx, srv) => NullCheckWrapper(srv.DoSomething(ctx), parameterValues, selection); // simplifying here

// Again a simified example of what NullCheckWrapper does
public object NullCheckWrapper(Expression<Func<Context, IMyService>> baseValue, object[] values, LambdaExpression selection)
{
  // null check
  if (baseValue == null)
    return null;
  // build the select on the object
  var result = selection.Compile().DynamicInvoke(baseValue);
}
```

This works with services used deeper inthe graph too. Example

```c#
schema.Type<Person>().AddField("complexField", (person) => DoSomething(person.Id));
```

GraphQL

```gql
{
  people {
    complexField {
      field1
      field1
    }
  }
}
```

The wrapped expression looks like this

```c#
(ctx, srv) => ctx.People.Select(person => new {
  complexField = NullCheckWrapper(srv.DoSomething(person.Id), parameterValues, selection); // simplifying here
})
```

This has been tested with EF Core and works well.

# 0.65.0

- You can now secure whole types in the schema. Add the `[GraphQLAuthorize("claim-name")]` to the class or use `schema.AddType(...).RequiresAllClaims("some-claim")`, `schema.AddType(...).RequiresAnyClaim("some-claim")`
- Add `GetField(Expression<Func<TBaseType, object>>)` overload
- operation name is optional for a `query` operation as per GraphQL spec if it is the only operation in the request
- Breaking - removed the `authorizeClaims` argument from `AddField()`. Please use `field.RequiresAllClaims("some-claim")`, `field.RequiresAnyClaim("some-claim")`

# 0.64.0

- Change - descriptions generated for a `.graphql` schema file now use the multiple line triple-quote `"""`
- Fix issue where an `WithService()` expression is wrapped in a `UnaryExpression` and we fail to get the lambda

# 0.63.0

- Expose a `SchemaProvider.ExecuteQueryAsync()`
- Fix #53 support mutations with no arguments
- With the above fix the context and/or the mutation arguments parameters are optional in your mutation method
- the parameters in the mutation methods are no longer required to follow a position
- `SchemaProvider.AddCustomScalarType()` is deprecated, use `AddScalarType`
- Directvies are now included in schema introspection
- Fix #52 - sometimes incorrect types generated for schema intropection or the GraphQL schema file format
- Refactor type information held in the schema. This mean return types etc are evaluated at schema creation time not execution. If you add a field that requires a type as an Arg ument or return type, that type must already be in the schema
- You can now provide a field namer function to name the generated fields when using `SchemaBuilder.FromObject()`, `ISchemaType.AddAllFields()` or `SchemaProvider.PopulateFromContext()`

_Breaking changes_

- The class that represents the mutation arguments must be marked with the `MutationArgumentsAttribute` either at the class level or the parameter
- `SchemaProvider` now adds a default `Date` scalar type in the schema that maps to/from the C# `DateTime` class. If you were previously adding that you'll get an error on type existing. Use `SchemaProvider.RemoveType<DateTime>()` to remove it and add it with a different name
- Type mapping information (`AddTypeMapping()`) are evaluated at schema creation time. You may need to add mappings before creating the rest of your schema

## 0.63.0-beta1 to 0.63.0-beta2

- Removed the empty `IMutationArguments` in favor for a `MutationArgumentsAttribute` on the parameter or the class

# 0.62.0

- Support async mutation methods

# 0.61.0

- Add model validation for mutation arguments. See updated readme
- Fix issue with services not correctly being included when the field is used in a fragment

# 0.60.0

- Add support for directives. Supported by default are `@include(if: Boolean!)` and `@skip(if: Boolean!)`. You can add your own that make changes to the expression pre-execution
- Added syntax support for subscription queries (they compile/no error but do not execute or work)
- Removed support for older syntax of complex queries that is not GQL standard
- Refactored `GraphQLVistor` and friends to make it easier to follow what is happening (I hope). See CONTRIBUTING.md for some notes
- From my testing the compiling and expression building is 15-20% faster than before (still network and or the DB calls are the largest)
- Allow `enum` values in the query schema (e.g. as an argument)
- Ignore static properties & fields on the object passed to `SchemaBuilder.FromObject` - they were not supported and threw errors anyway

# 0.50.1

- Name all `ParameterExpression`s as EF 3.1 expects a name (can throw an error)

# 0.50.0

- Fix claims check when required claims are empty
- Fix error message state which claims are required for the given access error

# 0.50.0-beta1

- Sorry about the quick turn around
- Breaking changes
  - Using DI inspired design now instead of the `TArg`
  - Use `WithService` helper to let EntityGraphQL know which services you require e.g. in an `AddField` use `(db, p) => WithService<IUserProvider>(users => users.Load(p.id))`
  - For mutations just add the services as arguments (at the end) as you typically do in dotnet
  - `schema.ExecuteQuery()` takes an `IServiceProvider` which it uses to look up required services like `IUserProvider` above

# 0.40.0

- Breaking changes
  - Trying to clean up the interface for careting a schema and allowing an easier way to get services in mutations and field selections
  - Rename `MappedSchemaProvider` to `SchemaProvider`
  - Remove extension `object.QueryObject()` and require a more specific call to `SchmeaProvider.ExecuteQuery()`
  - `SchmeaProvider.ExecuteQuery()` takes a `TArg` type which is an argument that will be passed to all field selections and mutation methods. This replaces `mutationArgs` in `object.QueryObject()` and lets both mutations and field selections access other services non-statically (e.g. via `TArg` being an `IServiceProvider`). See updated readme and demo project
  - `SchemaProvider` is now create using `SchemaBuilder.Create<TContext, TArg>()` or `SchemaBuilder.Create<TContext>()` giving you a short cut for not providing a `TArg`
  - `SchemaBuilder.FromObject<TContext, TArg>()` now takes second type argument for the `TArg` value. Also `SchemaBuilder.FromObject<TContext>()` shortcut
- Fix bug where EntityQuery arguments were being cached in the schema

# 0.32.1

- Add `ContextId` to the ignored list in `SchemaBuilder` for EF 3.1

# 0.32.0

- Clean up `LinqExtensions`, removing the overloads that take `LambdaExpression`s. Use `.AsQueryable().Where(someExpressionVar)` instead. It works better with EF and other LinqProviders.

# 0.31.0

- Breaking change - Multiple `[GraphQLAuthorize]` mean all polcies are required and supplying multiple in a single `[GraphQLAuthorize]` mean any
- Do not generate an empty mutation type if there are no mutations
- Fix query introspection to output mapped types correctly
- Support multiple queries in a request with the operation name of which one to run - e.g. how GraphiQL handles multiple queries
- Update error messages
- Clean up some APIs - `SchemaType.AddAllFields()`, `Field.RequiresAllClaims()`, `Field.RequiresAnyClaim()`

# 0.30.0

- Initial support for Authorization and Security in the schema - see updated readme and provide feedback

# 0.29.0

- Support `fragment` statements in other positions in the query

# 0.28.2

- Fix error with `EntityQueryType<>` as a field argument not being defined as a `String` in introspection

# 0.28.1

- Fix issue introduced in 0.28 when using the `RequiredField<>` type

# 0.28.0

- Only convert a string matching a `Guid` when the arg type is a `Guid` or `Guid?`

# 0.27.2

- Fix issue where a non-required EntityQueryType Filter throw an error if it wasn't supplied

# 0.27.1

- Better support mutations that return an object, not a list

# 0.27.0

- Introspection query `__type(name: "")` now correctly returns an object not an array
- `[Description("")]` attributes on `enum` fields are now read into the schema
- Fix issue where introspection query would have dupelicate types for enum types

# 0.26.0

- `ISchemaType.AddAllFields` requires a schema as it can add newly discovered types to that schema
- `ISchemaType.AddAllFields` by default adds new `enum` types to the schema if found as a field type
- `ISchemaType.AddAllFields` can (off by default) add new complex types to the schema if found as a field type
- `Schema.Type<TType>()` now searches by `TType` not `typeof(TType).Name`. Allowing you to add a type with a different name but still get the typed `SchemaType<T>` back

# 0.25.0

- Add the ability to add enum types to the schema
- The auto schema builder now adds enum types it finds to the schema by default
- Enum values are referenced by the string value, if using JSON.NET you will want to use `[JsonConverter(typeof(StringEnumConverter))]`

# 0.24.0

- Add `GraphQLNotNullAttribute` to mark fields as not nullable in the graphql schema
- By default when generating a `.schema` file `IEnumerable<T>` will generate the element type as not nullable. E.g. `[T!]`. Use `GraphQLElementTypeNullableAttribute` to mark it that the list can contain null items
- Support mapping `decimal` to `number`
- Better support for defining nullable or non-nullable types

# 0.23.3

- Allow adding a mapping type to a type that already exists in the schema. E.g. you might add an input type `Point` and want to map the dotnet type `Point` to it.

# 0.23.2

- fix issue with required type in an array e.g. `[ID!]`

# 0.23.1

- fix issue with generated required types

# 0.23.0

- Output fields as required in .graphql schemas

# 0.22.0

- You can now specify if a field is ignored for queries, mutations or both (if you're sharing DTOs/objects)
- Don't output the meta information of the schema in the schema definition
- Prevent duplicate scalar types in schema generation
- Fix issue where `mutation` keyword could not have any white space before it

# 0.21.0

- Change, make ENUMs a `Int` type as dotnet serialises them like that
- Fix input types missing for the SDL schema generated
- Fix issue where mutation args has repeating `ofType` data in introspection
- Fix issue where InputTypes would be duplicated in introspection query results
- Fix issue where `ToList()` was being called deep in expressions causing issues with EF

# 0.20.0

- Add the ability to add custom scalar types to the schema
- Fix a bug where introspection queries were in correct if you have a List/Array in your mutation type

# 0.19.1

- Fix a bug where mutation arg objects retained values from previous mutation - i.e if the next call to that mutation didn't provide some optional arguments

# 0.19.0

- `QueryObject()` calls `ToList()` on any lists so if you are using something like EF all queries will be evaluated on `QueryObject()`, not just the ones that return a single object (as they call `FirstOrDefault()`). This is more consistent, the result contains all your data (regardless of underlying ORM or not) and not a miz of evaluated and non-evaluated.
- Add `RemoveTypeAndAllFields()` on `MappedSchemaProvider` to more easily clean up a schema that was auto created by `SchemaBuilder.FromObject<T>()`

# 0.18.4

- Fix case matching of arguments in mutations. EntityGraphQL defaults to turning dotnet `UpperCaseFieldsAndProperties` to `camelCaseFieldsAndProperties` as this was the intention with the change in 0.18.0
- Enum values are as defined. E.g. if you have an enum `Meter` you can use `"Meter"` not `"meter"`

# 0.18.3

- map Int16 and UInt16 to Int
- Fix issue where argument names were not case sensitive (the Breaking change introduced in 0.18)

# 0.18.2

- Fix `kind` in schema introspection query to not have `!`

# 0.18.1

- Update dependences (JSON.NET)
- Fix some small casing issues

# 0.18.0

- Support for schema introspection. Top two fields (`__schema` and `__type(name: String!)`) are implemented. There are some things missing where we currently don't support the feature (directives). GraphiQL introspection query executes and you can naviagte the example. Big thanks to @JTravis76 for starting the work.
- Implement #18 default argument values in GQL operations `mutation MyMutation($arg: String = "hey defaults") { ... }`
- Breaking change - If you purely use `SchemaBuilder.FromObject()` it now creates all field names `lowerCaseCamel` and type names `UpperCamelCase` like the GraphQL defaults. Also since GraphQL is case sensitive I have enforced that. You _may_ need to update some queries to match casing

# 0.17.0

- Add the option to have other parameters passed into a mutation method. Very useful for IServiceProvider or other services your mutations require

# 0.16.2

- Fix issue where duplicate fields (say from a query and a fragment) would cause an error

# 0.16.1

- Bring inner exception details up
- Fix issue where fields that require arguments fail (See Paging example in Demo)

# 0.16.0

- Add support for full queries on a mutation result. See readme for more details (you return an Expression)
- Initial support for GraphQL fragments. fix #2
- Fix issues with using field arguments deeper in the graph schema
- Add support for `operationName` in the `GraphQLRequest`
- Add support for graphql comments
- Add GraphiQL web interface to the demo app
- Add `GraphQLIgnore` attribute to ignore a field on a Type for the automatic schema builder
- fix bug where it would sometimes try to give an `UInt64` to an argument that required an `Int32`
- (beta) Add `dotnet gql` command to generate a schema from your current DBContext. See readme for more info

# 0.15.8

- Add `WhereWhen()` to the extension helpers

# 0.15.7

- Fix bug in handling converting a string into an enum
- Fix issue looking up types internally when working with anonymous types

# 0.15.6

- Fix issue with incorrectly checking for generic types

# 0.15.5

- Fix issue with array types in the dynamically generated type for lambdas

# 0.15.4

- Fix issue where the generated GraphQL schema had the incorrect type for arrays (e.g. double[])
- Fix issue with `SchemaBuilder.FromObject` building invalid types from arrays.

# 0.15.3

- Fix an issue where it would generate an invalid field name if we couldn't singularize the name

# 0.15.2

- Move the query results into a `QueryResult` class so it is easier to work with

# 0.15.1

- Fix #11 - failure to use `RequiredField` with types like `uint` - it would try to initialise it with an `int`

# 0.15

- Remove old code that supported multiple fields with the same name and different arguments. GrpahQL doesn't support that and it caused a bug where it would sometimes not find the field you want. You can implment optional arguments and build a complex field like `schemaProvider.AddField("myField", new {name = (string)null, id = (Guid?)null}, (db, param) => param.id.HasValue ? db.MyEntities.Where(l => l.Id == param.id).FirstOrDefault() : db.MyEntities.Where(l => l.Name == param.name).FirstOrDefault(), "Returns an Entity object by ID or a match on the name argument");`

# 0.14.4

- Allow user to supply a type mapping for the generated GraphQL schema

# 0.14.3

- Fix an issue where we would some time identify a type as IEnumerable when it shouldn't have been
- Allow `ReplaceField` on a sub type

# 0.14.2

- Convert enums correctly

# 0.14.1

- Fix SchemaGenerator to support arrays better
- Support turning `QueryRequest` variables from JSON objects into their requied objects

# 0.14.0

- Bring back `ReplaceField` as technically GraphQL doesn't support overloading, so if you're using tools like Apollo etc to generate code you need to only have unique fields
- Added `GetGraphQLSchema` on the schema to return a `.graphql` schema file for input into tools like Apollo codegen
- Add the option to add descriptions to Mutations

# 0.13.1

- Fix issue where operation name with no arguments failed

# 0.13.0

- Breaking change: Strings are now defined by double quotes `"` to fit in with GraphQL better
- Added support to use a LINQ-style language as a argument in GraphQL. E.g the following GQL field, `{ users(filter: "active = true and age > 20") { id name } }` can be defined with `schema.AddField("users", new {filter = EntityQuery<User>()}, (ctx, p) => ctx.Users.Where(p.filter), "Return filtered users")`. Letting you write that filter using any fields defined on the `User` object
- Add `null`/`empty` constant for checking for null in EQL

# 0.12.1

- Fix bug converting Int values to double? values

# 0.12.0

- Support field "overloads" - fields with same name and different arguments.

# 0.11.0

- Renamed package EntityGraphQL to emphasizes that it implements GraphQL

# 0.10.1

- Fix issue with arrays and objects in variables parameter on the request
- Better error messages when GraphQL arguments can't be mapped to an object
- Validate required variables in operations are supplied in the variables dictionary
- Fix potential issue with selecting sub object graphs

# 0.10.0

- Change the errors to appear in `errors` key along side `data` key as per GraphQL
- Fix an issue when selecting fields from a mutation result

# 0.9.4

- Support selecting an object that may be null `{ person {name} }` `person` will be null if it does not exist

# 0.9.3

- Parameter types can be optional (no `!`)

# 0.9.2

- Fix type issues with mutation args
- Change auto entity call with `id:` (e.g. `{ entity(id: 13)}`) to call the `First()` method last
- Fix issue with selecting a one-to-one relation in a query

# 0.9.1

- Fix a issue where schema and metrhod provider were not being passed down in `QueryObject`

# 0.9.0

- Add initial support for Mutations
- `,` between fields is optional like in GraphQL
- Support `__typename` metadata

# 0.8.0

- `Moved EntityQueryLanguage.DataApi` namespace to `EntityQueryLanguage.GraphQL` to better communicate that its intent is to support
- Add support GraphQL arguments in fields. See updated readme
- By default `SchemaBuilder.FromObject<TType>()` generates a non-pural field for any type with a public `Id` property, with the argument name of `id`. E.g. A field `people` that returns a `IEnumerable<Person>` will result in a `person(id)` field
- Move results to field `data` in the resulting object to match GraphQL
- Support the `query` keyword for graphql

# 0.7.0

- Added support for complex nested queries when using the `EFRelationshipHandler`
- Fix type caching issue causing exception on changing a sub query<|MERGE_RESOLUTION|>--- conflicted
+++ resolved
@@ -1,9 +1,9 @@
-# 2.0.0-beta2
+# 2.0.0-beta3
 
 Breaking changes
 
 - Interface for Field Extensions now are passed a flag telling the extension if this is pre or post the call with service fields
-<<<<<<< HEAD
+- `GetExpression` in Field Extensions are passed the parent IGraphQLNode - useful when your extension changed the original shape of the object graph, like the paging extensions
 - Fix #89 - Remove JSON.NET dependency - please make sure any `QueryRequest.Variables` do not have `JObject`s in there. Deserialize them to `Dictionary<string, object>`
 - `services.AddGraphQLSchema` adopts a more ASP.NET style `options` callback overload to configure the creation of the schema
 - `MapGraphQL` implementation now returns `400` Bad Request status code if the query results contains errors, as a bad query was sent
@@ -24,9 +24,6 @@
   - `RequiresAnyClaim` replaced by `RequiresAnyRole`
   - `ExecuteQuery` replaced by `ExecuteRequest`
   - `ExecuteQueryAsync` replaced by `ExecuteRequestAsync`
-=======
-- `GetExpression` in Field Extensions are passed the parent IGraphQLNode - useful when your extension changed the original shape of the object graph, like the paging extensions
->>>>>>> df698d17
 
 Other changes
 
