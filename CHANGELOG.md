--- conflicted
+++ resolved
@@ -24,11 +24,8 @@
 ```
 
 - `SchemaBuilderOptions.IgnoreTypes` Now uses `Type` instead of `string`. It is a `HashSet<Type>` now to avoid confusion ofwhich name to use (full name space or not)
-<<<<<<< HEAD
+- `ProcessExpressionSelection` used in Field Extentions now takes `Dictionary<IFieldKey, CompiledField>` for the `selectionExpressions` parameter. `IFieldKey` is the field name and the schema type the field belongs too. Helps when dealing with inline fragments/union types where we may have multiple fields with the same name from different types.
 - `MutationArgumentsAttribute` renamed to `GraphQLArgumentsAttribute` and is used with subscriptions or mutaiton method arguments
-=======
-- `ProcessExpressionSelection` used in Field Extentions now takes `Dictionary<IFieldKey, CompiledField>` for the `selectionExpressions` parameter. `IFieldKey` is the field name and the schema type the field belongs too. Helps when dealing with inline fragments/union types where we may have multiple fields with the same name from different types.
->>>>>>> 2879aee3
 
 ## Changes
 
