--- conflicted
+++ resolved
@@ -1,24 +1,8 @@
-<<<<<<< HEAD
 # 2.0.0-beta2
 
 Breaking changes
 
 - Interface for Field Extensions now are passed a flag telling the extension if this is pre or post the call with service fields
-
-Other changes
-
-- Fix - Paging field extensions are now thread safe to support multiple different queries being run on the same field at the same time
-- Fix #101 - allow custom de/serialization of incoming requests and outgoing responses, via. services `IGraphQLRequestDeserializer` & `IGraphQLResponseSerializer`. Worth noting that the objects created in the resulting `QueryResult` have fields named by the `fieldNamer` functions provided to the `SchemaProvider` which defaults to GraphQL "standards" (fields camelCase, types PascalCase)
-- Fix field name looks up that were not using the `fieldNamer` function in `SchemaProvider`
-- Fix bug where compiler would loop through all available arguments even if it already found the matching type
-- Fix argument types of unsigned short/int/long
-- Fix #89 - Remove JSON.NET dependency - please make sure any `QueryRequest.Variables` do not have `JObject`s in there. Deserialize them to `Dictionary<string, object>`
-- Fix #72 - Handling dictionaries introspection - note it will try to return a `KeyValuePair<T1, T2>` which is not a default graphql type. You need to add a type mapping
-=======
-# 2.0.0
-
-_Breaking changes_
-
 - Fix #89 - Remove JSON.NET dependency - please make sure any `QueryRequest.Variables` do not have `JObject`s in there. Deserialize them to `Dictionary<string, object>`
 - `services.AddGraphQLSchema` adopts a more ASP.NET style `options` callback overload to configure the creation of the schema
 - `MapGraphQL` implementation now returns `400` Bad Request status code if the query results contains errors, as a bad query was sent
@@ -42,13 +26,15 @@
 
 Other changes
 
+- Fix - Paging field extensions are now thread safe to support multiple different queries being run on the same field at the same time
 - Fix #101 - allow custom de/serialization of incoming requests and outgoing responses, via. services `IGraphQLRequestDeserializer` & `IGraphQLResponseSerializer`.
   - _Note that the objects created in the resulting `QueryResult` have fields named like the fields in the schema which is controlled by the `fieldNamer` function provided to the `SchemaProvider` which defaults to GraphQL "standard" (fields camelCase, types PascalCase)_
 - Fix field name looks up that were not using the `fieldNamer` function in `SchemaProvider`
-- Fix bug where compiler would loop through all available arguments even if it already found the matching one
+- Fix bug where compiler would loop through all available arguments even if it already found the matching type
+- Fix argument types of unsigned short/int/long
+- Fix #89 - Remove JSON.NET dependency - please make sure any `QueryRequest.Variables` do not have `JObject`s in there. Deserialize them to `Dictionary<string, object>`
+- Fix #72 - Handling dictionaries introspection - note it will try to create a scalar type `KeyValuePair<T1, T2>` in the schema by default
 - Fix handling argument types of unsigned short/int/long
-- Fix #72 - Handling dictionaries introspection - note it will try to create a scalar type `KeyValuePair<T1, T2>` in the schema by default
->>>>>>> 9c4f5d1b
 - Better support for nested objects in `QueryVariables`
 - Small performance enhancements when building internal types
 
